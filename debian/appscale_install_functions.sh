--- conflicted
+++ resolved
@@ -13,7 +13,8 @@
     export APPSCALE_HOME_RUNTIME=/opt/appscale
 fi
 
-<<<<<<< HEAD
+if [ -z "$APPSCALE_PACKAGE_MIRROR" ]; then
+    export APPSCALE_PACKAGE_MIRROR=http://s3.amazonaws.com/appscale-build
 if [ -z "$APPSCALE_PYTHON_VERSION" ]; then
     if [ "$DIST" = "wheezy" ]; then
         export APPSCALE_PYTHON_VERSION=python2.7
@@ -31,10 +32,6 @@
 
 if [ -z "$APPSCALE_PYTHON__LIB" ]; then
     export APPSCALE_PYTHON_LIB=/usr/lib/$APPSCALE_PYTHON_VERSION
-=======
-if [ -z "$APPSCALE_PACKAGE_MIRROR" ]; then
-    export APPSCALE_PACKAGE_MIRROR=http://s3.amazonaws.com/appscale-build
->>>>>>> de950adf
 fi
 
 #if [ -z "$APPSCALE_HOME" ]; then
@@ -86,29 +83,18 @@
 
 installpython27()
 {
-<<<<<<< HEAD
     #cd /usr/local
     #wget http://s3.amazonaws.com/appscale-build/Python-2.7.3.tgz
     #tar zxvf Python-2.7.3.tgz
     #rm /usr/local/Python-2.7.3.tgz
     apt-get install python2.7
-=======
-    cd /usr/local
-    wget $APPSCALE_PACKAGE_MIRROR/Python-2.7.3.tgz
-    tar zxvf Python-2.7.3.tgz
-    rm /usr/local/Python-2.7.3.tgz
->>>>>>> de950adf
 }
 
 installnumpy()
 {
     mkdir -pv ${APPSCALE_HOME}/downloads
     cd ${APPSCALE_HOME}/downloads
-<<<<<<< HEAD
-    wget -c http://s3.amazonaws.com/appscale-build/appscale-numpy-1.7.0.tar.gz
-=======
-    wget $APPSCALE_PACKAGE_MIRROR/appscale-numpy-1.7.0.tar.gz
->>>>>>> de950adf
+    wget -c $APPSCALE_PACKAGE_MIRROR/appscale-numpy-1.7.0.tar.gz
     tar zxvf appscale-numpy-1.7.0.tar.gz
     cd numpy-1.7.0
     $APPSCALE_PYTHON_VERSION setup.py install
@@ -121,11 +107,7 @@
 {
     mkdir -pv ${APPSCALE_HOME}/downloads
     cd ${APPSCALE_HOME}/downloads
-<<<<<<< HEAD
-    wget -c http://s3.amazonaws.com/appscale-build/matplotlib-1.2.0.tar.gz
-=======
-    wget $APPSCALE_PACKAGE_MIRROR/matplotlib-1.2.0.tar.gz
->>>>>>> de950adf
+    wget -c $APPSCALE_PACKAGE_MIRROR/matplotlib-1.2.0.tar.gz
     tar zxvf matplotlib-1.2.0.tar.gz
     cd matplotlib-1.2.0
     $APPSCALE_PYTHON_VERSION setup.py install
@@ -137,11 +119,7 @@
 {
     mkdir -pv ${APPSCALE_HOME}/downloads
     cd ${APPSCALE_HOME}/downloads
-<<<<<<< HEAD
-    wget -c http://s3.amazonaws.com/appscale-build/Imaging-1.1.7.tar.gz
-=======
-    wget $APPSCALE_PACKAGE_MIRROR/Imaging-1.1.7.tar.gz
->>>>>>> de950adf
+    wget -c $APPSCALE_PACKAGE_MIRROR/Imaging-1.1.7.tar.gz
     tar zxvf Imaging-1.1.7.tar.gz
     cd Imaging-1.1.7
     $APPSCALE_PYTHON_VERSION setup.py install
@@ -273,11 +251,7 @@
     mkdir -pv ${APPSCALE_HOME}/downloads
     cd ${APPSCALE_HOME}/downloads
     # apache 0.2.0
-<<<<<<< HEAD
-    wget -c http://s3.amazonaws.com/appscale-build/thrift-${THRIFT_VER}.tar.gz
-=======
-    wget $APPSCALE_PACKAGE_MIRROR/thrift-${THRIFT_VER}.tar.gz
->>>>>>> de950adf
+    wget -c $APPSCALE_PACKAGE_MIRROR/thrift-${THRIFT_VER}.tar.gz
     tar zxfv thrift-${THRIFT_VER}.tar.gz
     rm -v thrift-${THRIFT_VER}.tar.gz
     pushd thrift-${THRIFT_VER}
@@ -345,11 +319,7 @@
     cd ${APPSCALE_HOME}/downloads
     rm -rfv tornado
     # download from appscale site
-<<<<<<< HEAD
-    wget -c http://s3.amazonaws.com/appscale-build/tornado-0.2.tar.gz
-=======
-    wget $APPSCALE_PACKAGE_MIRROR/tornado-0.2.tar.gz
->>>>>>> de950adf
+    wget -c $APPSCALE_PACKAGE_MIRROR/tornado-0.2.tar.gz
     tar xvzf tornado-0.2.tar.gz
     pushd tornado-0.2
     python setup.py build
@@ -401,11 +371,7 @@
     cd ${APPSCALE_HOME}/downloads
     rm -rfv haproxy*
 # download from appscale site
-<<<<<<< HEAD
-    wget -c http://s3.amazonaws.com/appscale-build/haproxy-${HAPROXY_VER}.tar.gz
-=======
-    wget $APPSCALE_PACKAGE_MIRROR/haproxy-${HAPROXY_VER}.tar.gz
->>>>>>> de950adf
+    wget -c $APPSCALE_PACKAGE_MIRROR/haproxy-${HAPROXY_VER}.tar.gz
     tar zxvf haproxy-${HAPROXY_VER}.tar.gz
     rm -v haproxy-${HAPROXY_VER}.tar.gz
 
@@ -440,11 +406,7 @@
 {
     # First, install tmux (do it from source to get the newest features)
     cd ${APPSCALE_HOME}
-<<<<<<< HEAD
-    wget -c http://s3.amazonaws.com/appscale-build/tmux-1.6.tar.gz
-=======
-    wget $APPSCALE_PACKAGE_MIRROR/tmux-1.6.tar.gz
->>>>>>> de950adf
+    wget -c $APPSCALE_PACKAGE_MIRROR/tmux-1.6.tar.gz
     tar zxvf tmux-1.6.tar.gz
     cd tmux-1.6
     ./configure
@@ -455,11 +417,7 @@
     
     # Finally, grab our tmux config file and put it in the right place
     cd
-<<<<<<< HEAD
-    wget -c http://s3.amazonaws.com/appscale-build/tmux.conf -O .tmux.conf
-=======
-    wget $APPSCALE_PACKAGE_MIRROR/tmux.conf -O .tmux.conf
->>>>>>> de950adf
+    wget -c $APPSCALE_PACKAGE_MIRROR/tmux.conf -O .tmux.conf
 }
 
 postinstalltmux()
@@ -479,13 +437,9 @@
     fi
     gem install titleize
     # extract binary files and repackage it when making deb
-<<<<<<< HEAD
-    wget -c http://s3.amazonaws.com/appscale-build/hypertable-${HT_VER}-linux-${ARCH}.deb -O hypertable-${HT_VER}.deb
-=======
-    wget $APPSCALE_PACKAGE_MIRROR/hypertable-${HT_VER}-linux-${ARCH}.deb -O hypertable-${HT_VER}.deb
->>>>>>> de950adf
+    wget -c $APPSCALE_PACKAGE_MIRROR/hypertable-${HT_VER}-linux-${ARCH}.deb -O hypertable-${HT_VER}.deb
     dpkg-deb --vextract hypertable-${HT_VER}.deb ${DESTDIR}/
-    #rm hypertable-${HT_VER}.deb for #7
+    rm hypertable-${HT_VER}.deb
 
     # enable to load hypertable client of python
     DESTFILE=${DESTDIR}/$APPSCALE_PYTHON_LOCAL_LIB/dist-packages/hypertable_client.pth
@@ -520,11 +474,7 @@
     # For hypertable monitoring
     gem install sinatra rack thin json ${GEMOPT}
     cd ${APPSCALE_HOME}/downloads
-<<<<<<< HEAD
-    wget -c http://s3.amazonaws.com/appscale-build/rrdtool-1.4.4.tar.gz
-=======
-    wget $APPSCALE_PACKAGE_MIRROR/rrdtool-1.4.4.tar.gz
->>>>>>> de950adf
+    wget -c $APPSCALE_PACKAGE_MIRROR/rrdtool-1.4.4.tar.gz
     tar zxvf rrdtool-1.4.4.tar.gz
     cd rrdtool-1.4.4/
     ./configure 
@@ -546,11 +496,7 @@
 {
     # install gem here
     cd
-<<<<<<< HEAD
-    wget -c http://s3.amazonaws.com/appscale-build/rubygems-1.3.7.tgz
-=======
-    wget $APPSCALE_PACKAGE_MIRROR/rubygems-1.3.7.tgz
->>>>>>> de950adf
+    wget -c $APPSCALE_PACKAGE_MIRROR/rubygems-1.3.7.tgz
     tar zxvf rubygems-1.3.7.tgz
     cd rubygems-1.3.7
     ruby1.8 setup.rb
@@ -566,7 +512,6 @@
     gem install -v=0.9.2.2 rake ${GEMOPT} 
     sleep 1
     # ZK 1.0 breaks our existing code - upgrade later
-    gem --version
     gem install -v=0.9.3 zookeeper
     sleep 1
     gem install neptune right_aws ${GEMOPT}
@@ -637,21 +582,17 @@
     NGINX_VERSION=1.2.6
     mkdir -pv ${APPSCALE_HOME}/downloads
     cd ${APPSCALE_HOME}/downloads
-<<<<<<< HEAD
-    wget -c http://s3.amazonaws.com/appscale-build/nginx-${NGINX_VERSION}.tar.gz
-=======
-    wget $APPSCALE_PACKAGE_MIRROR/nginx-${NGINX_VERSION}.tar.gz
->>>>>>> de950adf
+    wget -c $APPSCALE_PACKAGE_MIRROR/nginx-${NGINX_VERSION}.tar.gz
     tar zxvf nginx-${NGINX_VERSION}.tar.gz
     rm -v nginx-${NGINX_VERSION}.tar.gz
     pushd nginx-${NGINX_VERSION}
-    wget $APPSCALE_PACKAGE_MIRROR/v0.23rc2.tar.gz
+    wget -c $APPSCALE_PACKAGE_MIRROR/v0.23rc2.tar.gz
     tar zxvf v0.23rc2.tar.gz
     ./configure --add-module=./chunkin-nginx-module-0.23rc2/ --with-http_ssl_module --with-http_gzip_static_module
     make
     make install
     popd
-    #rm -rv nginx-${NGINX_VERSION} for #7
+    rm -rv nginx-${NGINX_VERSION}
 }
 
 # This function is called from postinst.core, so we don't need to use DESTDIR
@@ -671,11 +612,7 @@
     mkdir -pv ${APPSCALE_HOME}/AppDB
     cd ${APPSCALE_HOME}/AppDB
     rm -rfv hadoop-${HADOOP_VER}
-<<<<<<< HEAD
-    wget -c http://s3.amazonaws.com/appscale-build/hadoop-${HADOOP_VER}.tar.gz -O hadoop-${HADOOP_VER}.tar.gz
-=======
-    wget $APPSCALE_PACKAGE_MIRROR/hadoop-${HADOOP_VER}.tar.gz -O hadoop-${HADOOP_VER}.tar.gz
->>>>>>> de950adf
+    wget -c $APPSCALE_PACKAGE_MIRROR/hadoop-${HADOOP_VER}.tar.gz -O hadoop-${HADOOP_VER}.tar.gz
     tar xvzf hadoop-${HADOOP_VER}.tar.gz
     rm -v hadoop-${HADOOP_VER}.tar.gz
     cd hadoop-${HADOOP_VER}
@@ -732,24 +669,16 @@
     mkdir -pv ${APPSCALE_HOME}/AppDB/hbase
     cd ${APPSCALE_HOME}/AppDB/hbase
     rm -rfv hbase-${HBASE_VER}
-<<<<<<< HEAD
-    wget -c http://s3.amazonaws.com/appscale-build/hbase-${HBASE_VER}-rebuilt.tar.gz -O hbase-${HBASE_VER}.tar.gz
-=======
-    wget $APPSCALE_PACKAGE_MIRROR/hbase-${HBASE_VER}-rebuilt.tar.gz -O hbase-${HBASE_VER}.tar.gz
->>>>>>> de950adf
+    wget -c $APPSCALE_PACKAGE_MIRROR/hbase-${HBASE_VER}-rebuilt.tar.gz -O hbase-${HBASE_VER}.tar.gz
 
     tar zxvf hbase-${HBASE_VER}.tar.gz
-    #rm -v hbase-${HBASE_VER}.tar.gz for #7
+    rm -v hbase-${HBASE_VER}.tar.gz
     # Clean out the maven repository
     rm -rf ~/.m2/
     cd
-<<<<<<< HEAD
-    wget -c http://s3.amazonaws.com/appscale-build/maven_repos.tar.gz
-=======
-    wget $APPSCALE_PACKAGE_MIRROR/maven_repos.tar.gz
->>>>>>> de950adf
+    wget -c $APPSCALE_PACKAGE_MIRROR/maven_repos.tar.gz
     tar zxvf maven_repos.tar.gz
-    #rm -rv maven_repos.tar.gz for #7
+    rm -rv maven_repos.tar.gz 
     ######
     # What we did to create the tar'ed version of HBase: See AppScale 1.5 
     ####
@@ -767,23 +696,15 @@
     CASSANDRA_VER=1.0.7
     PYCASSA_VER=1.3.0
     cd /lib 
-<<<<<<< HEAD
-    wget -c http://s3.amazonaws.com/appscale-build/jamm-0.2.2.jar
-=======
-    wget $APPSCALE_PACKAGE_MIRROR/jamm-0.2.2.jar
->>>>>>> de950adf
+    wget -c $APPSCALE_PACKAGE_MIRROR/jamm-0.2.2.jar
     
     mkdir -p ${APPSCALE_HOME}/AppDB/cassandra
     cd ${APPSCALE_HOME}/AppDB/cassandra
     rm -rfv cassandra
-<<<<<<< HEAD
-    wget -c http://s3.amazonaws.com/appscale-build/apache-cassandra-${CASSANDRA_VER}-bin.tar.gz
-=======
-    wget $APPSCALE_PACKAGE_MIRROR/apache-cassandra-${CASSANDRA_VER}-bin.tar.gz
->>>>>>> de950adf
+    wget -c $APPSCALE_PACKAGE_MIRROR/apache-cassandra-${CASSANDRA_VER}-bin.tar.gz
     tar xzvf apache-cassandra-${CASSANDRA_VER}-bin.tar.gz
     mv -v apache-cassandra-${CASSANDRA_VER} cassandra
-    #rm -fv apache-cassandra-${CASSANDRA_VER}-bin.tar.gz for #7
+    rm -fv apache-cassandra-${CASSANDRA_VER}-bin.tar.gz
     cd cassandra
     chmod -v +x bin/cassandra
     cp -v ${APPSCALE_HOME}/AppDB/cassandra/templates/cassandra.in.sh ${APPSCALE_HOME}/AppDB/cassandra/cassandra/bin
@@ -807,17 +728,13 @@
 
     mkdir -pv ${APPSCALE_HOME}/downloads
     cd ${APPSCALE_HOME}/downloads
-<<<<<<< HEAD
-    wget -c http://s3.amazonaws.com/appscale-build/pycassa-${PYCASSA_VER}.tar.gz
-=======
-    wget $APPSCALE_PACKAGE_MIRROR/pycassa-${PYCASSA_VER}.tar.gz
->>>>>>> de950adf
+    wget -c $APPSCALE_PACKAGE_MIRROR/pycassa-${PYCASSA_VER}.tar.gz
     tar zxvf pycassa-${PYCASSA_VER}.tar.gz  
     cd pycassa-${PYCASSA_VER}
     python setup.py install
     cd ..
     rm -fr pycassa-${PYCASSA_VER}
-    #rm -fr pycassa-${PYCASSA_VER}.tar.gz for #7
+    rm -fr pycassa-${PYCASSA_VER}.tar.gz
 }
 
 postinstallcassandra()
@@ -833,13 +750,9 @@
     # install protobuf 2.3.0. we need egg version for python.
     mkdir -pv ${APPSCALE_HOME}/downloads
     cd ${APPSCALE_HOME}/downloads
-<<<<<<< HEAD
-    wget -c http://s3.amazonaws.com/appscale-build/protobuf-${PROTOBUF_VER}.tar.gz
-=======
-    wget $APPSCALE_PACKAGE_MIRROR/protobuf-${PROTOBUF_VER}.tar.gz
->>>>>>> de950adf
+    wget -c $APPSCALE_PACKAGE_MIRROR/protobuf-${PROTOBUF_VER}.tar.gz
     tar zxvf protobuf-${PROTOBUF_VER}.tar.gz
-    #rm -v protobuf-${PROTOBUF_VER}.tar.gz for #7
+    rm -v protobuf-${PROTOBUF_VER}.tar.gz
     pushd protobuf-${PROTOBUF_VER}
     ./configure --prefix=/usr
     make
@@ -902,21 +815,17 @@
     cd ${APPSCALE_HOME}/downloads
     wget -c http://apache.deathculture.net/hadoop/pig/pig-0.5.0/pig-0.5.0.tar.gz
     tar zxvf pig-0.5.0.tar.gz
-    #rm -v pig-0.5.0.tar.gz for #7
+    rm -v pig-0.5.0.tar.gz
     cd pig-0.5.0
     mkdir tmp
     cp -v pig-0.5.0-core.jar tmp/
     cd tmp
     jar xvf pig-0.5.0-core.jar
-    #rm -rfv pig-0.5.0-core.jar for #7
+    rm -rfv pig-0.5.0-core.jar
     /bin/cp -fv ~/appscale/AppDB/hadoop-0.20.2/build/classes/org/apache/hadoop/hdfs/* ${APPSCALE_HOME}/downloads/pig-0.5.0/tmp/org/apache/hadoop/hdfs/
     jar cvf ../pig-0.5.0-core.jar ./*
     rm -rfv ./*
-<<<<<<< HEAD
-    wget -c http://s3.amazonaws.com/appscale-build/pigtutorial.tar.gz
-=======
-    wget $APPSCALE_PACKAGE_MIRROR/pigtutorial.tar.gz
->>>>>>> de950adf
+    wget -c $APPSCALE_PACKAGE_MIRROR/pigtutorial.tar.gz
     tar zxvf pigtutorial.tar.gz
     DESTFILE=${DESTDIR}/etc/profile.d/pig.sh
     mkdir -pv $(dirname $DESTFILE)
@@ -972,7 +881,7 @@
     mkdir -pv ${APPSCALE_HOME}/downloads
     cd ${APPSCALE_HOME}/downloads
 
-    wget $APPSCALE_PACKAGE_MIRROR/zookeeper-${ZK_VER}.tar.gz
+    wget -c $APPSCALE_PACKAGE_MIRROR/zookeeper-${ZK_VER}.tar.gz
     tar zxvf zookeeper-${ZK_VER}.tar.gz
 
     cd zookeeper-${ZK_VER}
@@ -1002,22 +911,7 @@
     #patch -p0 -i ${APPSCALE_HOME}/AppDB/zkappscale/patch/zkpython-memory.patch
 
     # python library
-<<<<<<< HEAD
-    cd src/contrib/zkpython
-    ant install
-    if [ ! -e $APPSCALE_PYTHON_LOCAL_LIB/dist-packages/zookeeper.so ]; then
-        echo "Fail to install libzookeeper. Please retry."
-        exit 1
-    fi
-    if [ -n "${DESTDIR}" ]; then
-        mkdir -pv ${DESTDIR}/$APPSCALE_PYTHON_LOCAL_LIB/dist-packages
-        cp -v $APPSCALE_PYTHON_LOCAL_LIB/dist-packages/zookeeper.so ${DESTDIR}/$APPSCALE_PYTHON_LOCAL_LIB/dist-packages/
-        cp -v $APPSCALE_PYTHON_LOCAL_LIB/dist-packages/ZooKeeper-* ${DESTDIR}/$APPSCALE_PYTHON_LOCAL_LIB/dist-packages/
-    fi
-    cd ../../..
-=======
     easy_install kazoo
->>>>>>> de950adf
 
     # install java library
     mkdir -pv ${DESTDIR}/usr/share/java
@@ -1115,7 +1009,7 @@
 {
     mkdir -pv ${APPSCALE_HOME}/downloads
     cd ${APPSCALE_HOME}/downloads
-    wget $APPSCALE_PACKAGE_MIRROR/setuptools-0.6c11.tar.gz
+    wget -c $APPSCALE_PACKAGE_MIRROR/setuptools-0.6c11.tar.gz
     tar zxvf setuptools-0.6c11.tar.gz
     pushd setuptools-0.6c11
     python setup.py install
@@ -1149,7 +1043,7 @@
    PIKA_VERSION=0.9.9p0
    mkdir -pv ${APPSCALE_HOME}/downloads
    cd ${APPSCALE_HOME}/downloads
-   wget $APPSCALE_PACKAGE_MIRROR/pika-${PIKA_VERSION}.zip
+   wget -c $APPSCALE_PACKAGE_MIRROR/pika-${PIKA_VERSION}.zip
    unzip pika-${PIKA_VERSION}.zip
    cd pika-master
    cp -r pika /usr/share/pyshared
