--- conflicted
+++ resolved
@@ -32,15 +32,11 @@
 	installthrift_fromsource
 	postinstallthrift_fromsource
         installtornado_fromsource
-<<<<<<< HEAD
-        installflexmock
-=======
         postinstalltornado
 	installprotobuf
 	postinstallprotobuf
         installflexmock
         installnose
->>>>>>> c80a8b46
 	installhadoop
 	postinstallhadoop
 	installzookeeper
