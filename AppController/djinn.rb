#!/usr/bin/ruby -w

# Imports within Ruby's standard libraries
require 'monitor'
require 'net/http'
require 'openssl'
require 'socket'
require 'soap/rpc/driver'
require 'syslog'
require 'timeout'
require 'yaml'


# Imports for RubyGems
require 'rubygems'
require 'httparty'
require 'json'
require 'right_aws'
require 'zookeeper'


# Imports for AppController libraries
$:.unshift File.join(File.dirname(__FILE__), "lib")
require 'app_controller_client'
require 'app_manager_client'
require 'taskqueue_client'
require 'blobstore'
require 'custom_exceptions'
require 'ejabberd'
require 'error_app'
require 'collectd'
require 'cron_helper'
require 'godinterface'
require 'haproxy'
require 'helperfunctions'
require 'infrastructure_manager_client'
require 'neptune_manager_client'
require 'datastore_server'
require 'nginx'
require 'taskqueue'
require 'apichecker'
require 'user_app_client'
require 'zkinterface'

NO_OUTPUT = false

# Path to the appscale-tools installation.
APPSCALE_TOOLS_HOME = "/usr/local/appscale-tools/"

# This lock makes it so that global variables related to apps are not updated 
# concurrently, preventing race conditions. 
APPS_LOCK = Monitor.new()


$:.unshift File.join(File.dirname(__FILE__), "..", "AppDB", "zkappscale")
require "zookeeper_helper"

# A HTTP client that assumes that responses returned are JSON, and automatically
# loads them, returning the result. Raises a NoMethodError if the host/URL is 
# down or otherwise unreachable.
class JSONClient
  include HTTParty

  # Assume the response is JSON and load it accordingly.
  parser(
    Proc.new do |body, format|
      JSON.load(body)
    end
  )
end


# The string that should be returned to the caller if they call a publicly
# exposed SOAP method but provide an incorrect secret.
BAD_SECRET_MSG = "false: bad secret"


# The location on the local file system where we store information about
# where ZooKeeper clients are located, used to backup and restore 
# AppController information.
ZK_LOCATIONS_FILE = "/etc/appscale/zookeeper_locations.json"


# Djinn (interchangeably known as 'the AppController') automatically
# configures and deploys all services for a single node. It relies on other
# Djinns or the AppScale Tools to tell it what services (roles) it should
# be hosting, and exposes these methods via a SOAP interface (as is provided
# in DjinnServer).
class Djinn
  # An Array of DjinnJobData objects, each of which containing information about
  # a node in the currently running AppScale deployment.
  attr_accessor :nodes
  

  # A Hash containing all the parameters needed to configure any service
  # on any node. At a minimum, this is all the information from the AppScale
  # Tools, including information about database parameters and the roles
  # for all nodes.
  attr_accessor :creds
  

  # An Array of Strings, each of which corresponding to the name of an App
  # Engine app that should be loaded.
  attr_accessor :app_names
  
  
  # An Array of Strings, each of which corresponding to the name of an App
  # Engine app that has been loaded on this node.
  attr_accessor :apps_loaded


  # A boolean that is used to let remote callers know when this AppController
  # is done initializing itself, but not necessarily done starting or 
  # stopping roles.
  attr_accessor :done_initializing


  # A boolean that is used to let remote callers know when this AppController
  # is done starting all the services it is responsible for.
  attr_accessor :done_loading


  # The port that nginx will listen to for the next App Engine app that is
  # uploaded into the system.
  attr_accessor :nginx_port
  

  # The port that haproxy will listen to for the next App Engine app that is
  # uploaded into the system.
  attr_accessor :haproxy_port
  
  
  # The public IP address (or FQDN) that the UserAppServer can be found at,
  # initally set to a dummy value to tell callers not to use it until a real
  # value is set.
  attr_accessor :userappserver_public_ip 


  # The public IP address (or FQDN) that the UserAppServer can be found at,
  # initally set to a dummy value to tell callers not to use it until a real
  # value is set.
  attr_accessor :userappserver_private_ip
  
  
  # The human-readable state that this AppController is in.
  attr_accessor :state
  
 
  # A boolean that is used to let remote callers start the shutdown process
  # on this AppController, which will cleanly shut down and terminate all
  # services on this node.
  attr_accessor :kill_sig_received 


  # An Integer that indexes into @nodes, to return information about this node.
  attr_accessor :my_index
  
  
  # The number of dev_appservers that should run for every App Engine
  # application.
  attr_accessor :num_appengines
  
  
  # A boolean that indicates if we are done restoring state from a previously
  # running AppScale deployment.
  attr_accessor :restored


  # A Hash that maps information about each successfully completed Neptune
  # job to information about the job, that will one day be used to provide
  # hints to future jobs about how to schedule them optimally.
  attr_accessor :neptune_jobs
  
  
  # An Array of DjinnJobData objects that correspond to nodes used for
  # Neptune computation. Nodes are reclaimed every hour if they are not in
  # use (to avoid being charged for them for another hour).
  attr_accessor :neptune_nodes
  
  
  # A Hash that lists the status of each Google App Engine API made available
  # within AppScale. Keys are the names of the APIs (e.g., memcache), and
  # values are the statuses of those APIs (e.g., running).
  attr_accessor :api_status


  # For Babel jobs via Neptune, we keep a list of queues that may have tasks
  # stored for execution, as well as the parameters needed to execute them
  # (e.g., input location, output location, cloud credentials).
  attr_accessor :queues_to_read

  # An integer timestamp that corresponds to the last time this AppController
  # has updated @nodes, which we use to compare with a similar timestamp in
  # ZooKeeper to see when data in @nodes has changed on other nodes.
  attr_accessor :last_updated


  # A Hash that contains information about each Google App Engine application
  # running in this deployment. It includes information about the nginx and
  # haproxy ports the app uses, as well as the language the app is written
  # in.
  attr_accessor :app_info_map


  # A lock that should be used whenever we modify internal state that can be
  # modified by more than one thread at a time.
  attr_accessor :state_change_lock


  # The port that the AppController runs on by default
  SERVER_PORT = 17443


  # The port that SSH connections are hosted over, by default.
  SSH_PORT = 22


  # A boolean that should be used when we are waiting for a specific port
  # to open, and only if that port needs SSL to talk over it.
  USE_SSL = true


  # A boolean that indicates whether or not we should turn the firewall on,
  # and continuously keep it on. Should definitely be on for releases, and
  # on whenever possible.
  #FIREWALL_IS_ON = true
  FIREWALL_IS_ON = false


  # The location on the local filesystem where AppScale-related configuration
  # files are written to.
  CONFIG_FILE_LOCATION = "/etc/appscale"


  # The location on the local filesystem where the AppController writes
  # information about Neptune jobs that have finished. One day this information
  # may be used to more intelligently schedule jobs on the fly.
  NEPTUNE_INFO = "#{CONFIG_FILE_LOCATION}/neptune_info.txt"


  # The location on the local filesystem where the AppController writes
  # information about the status of App Engine APIs, which the AppLoadBalancer
  # will read and display to users.
  HEALTH_FILE = "#{CONFIG_FILE_LOCATION}/health.json"


  # The location on the local filesystem where the AppController periodically
  # writes its state to, and recovers its state from if it crashes.
  STATE_FILE = "#{CONFIG_FILE_LOCATION}/appcontroller-state.json"

  
  # The location on the local filesystem where the AppController writes
  # the location of all the nodes which are taskqueue nodes.
  TASKQUEUE_FILE = "#{CONFIG_FILE_LOCATION}/taskqueue_nodes"


  APPSCALE_HOME = ENV['APPSCALE_HOME']


  # The location where we can find the Python 2.7 executable, included because
  # it is not the default version of Python installed on AppScale VMs.
  PYTHON27 = "/usr/local/Python-2.7.3/python"


  # The message that we display to the user if they call a SOAP-accessible
  # function with a malformed input (e.g., of the wrong class or format).
  BAD_INPUT_MSG = JSON.dump({'success' => false, 'message' => 'bad input'})


  # The message to display to users if they try to add nodes to a one node
  # deployment, which currently is not supported.
  CANT_SCALE_FROM_ONE_NODE = JSON.dump({
    'success' => false, 
    'message' => "can't scale up from a one node deployment"
  })


  # The message that we display to the user if they want to scale up services
  # in an Xen/KVM deployment but don't have enough open nodes to do so.
  NOT_ENOUGH_OPEN_NODES = JSON.dump({'success' => false, 
    'message' => 'not enough open nodes'})


  # The options that should be used when invoking wget, so that the
  # AppController can automatically probe a site to see if it's up.
  WGET_OPTIONS = "--tries=1000 --no-check-certificate -q -O /dev/null"


  # How often we should attempt to increase the number of AppServers on a
  # given node.
  SCALEUP_TIME_THRESHOLD = 60  # seconds
  
  
  # How often we should attempt to decrease the number of AppServers on a
  # given node.
  SCALEDOWN_TIME_THRESHOLD = 300  # seconds


  # The size of the rotating buffers that we use to keep information on
  # the request rate and number of enqueued requests.
  NUM_DATA_POINTS = 10


  # The minimum number of AppServers (for all applications) that should be run
  # on this node.
  MIN_APPSERVERS_ON_THIS_NODE = 1


  # The maximum number of AppServers (for all applications) that should be run
  # on this node.
  MAX_APPSERVERS_ON_THIS_NODE = 10


  # The position in the haproxy profiling information where the name of
  # the service (e.g., the frontend or backend) is specified.
  SERVICE_NAME_INDEX = 1


  # The position in the haproxy profiling information where the number of
  # enqueued requests is specified.
  REQ_IN_QUEUE_INDEX = 2


  # The position in the haproxy profiling information where the request rate
  # is specified.
  REQ_RATE_INDEX = 46

  
  # Scales up the number of AppServers used to host an application if the
  # request rate rises above this value.
  SCALEUP_REQUEST_RATE_THRESHOLD = 5


  # Scales down the number of AppServers used to host an application if the
  # request rate falls below this value.
  SCALEDOWN_REQUEST_RATE_THRESHOLD = 2


  # The minimum number of requests that have to sit in haproxy's wait queue for
  # an App Engine application before we will scale up the number of AppServers 
  # that serve that application.
  SCALEUP_QUEUE_SIZE_THRESHOLD = 5


  # The path to the file where we will store information about AppServer
  # scaling decisions.
  AUTOSCALE_LOG_FILE = "/var/log/appscale/autoscale.log"
  

  # CPU limits that determine when to stop adding AppServers on a node. Because
  # AppServers in different languages consume different amounts of CPU, set
  # different limits per language.
  MAX_CPU_FOR_APPSERVERS = {'python' => 80.00, 'python27' => 90.00, 'java' => 75.00, 'go' => 70.00}


  # Memory limits that determine when to stop adding AppServers on a node. 
  # Because AppServers in different languages consume different amounts of 
  # memory, set different limits per language.
  MAX_MEM_FOR_APPSERVERS = {'python' => 90.00, 'python27' => 90.00, 'java' => 95.00, 'go' => 90.00}

  # Creates a new Djinn, which holds all the information needed to configure
  # and deploy all the services on this node.
  def initialize()
    # The password, or secret phrase, that is required for callers to access
    # methods exposed via SOAP.
    @@secret = HelperFunctions.get_secret()

    @nodes = []
    @my_index = nil
    @creds = {}
    @app_names = []
    @apps_loaded = []
    @kill_sig_received = false
    @done_initializing = false
    @done_loading = false
    @nginx_port = Nginx::START_PORT
    @haproxy_port = HAProxy::START_PORT
    @appengine_port = 20000
    @userappserver_public_ip = "not-up-yet"
    @userappserver_private_ip = "not-up-yet"
    @state = "AppController just started"
    @num_appengines = 1
    @restored = false
    @neptune_jobs = {}
    @neptune_nodes = []
    @api_status = {}
    @queues_to_read = []
    @last_updated = 0
    @state_change_lock = Monitor.new()
    @app_info_map = {}

    @scaling_in_progress = false
    @last_decision = {}
    @initialized_apps = {}
    @req_rate = {}
    @req_in_queue = {}
  end


  # A SOAP-exposed method that callers can use to determine if this node
  # has received information from another node and is starting up.
  def is_done_initializing(secret)
    if valid_secret?(secret)
      return @done_initializing
    else
      return BAD_SECRET_MSG
    end
  end


  # A SOAP-exposed method that callers use to determine if this node has
  # finished starting all the roles it should run when it initially starts.
  def is_done_loading(secret)
    if valid_secret?(secret)
      return @done_loading
    else
      return BAD_SECRET_MSG
    end
  end


  # A SOAP-exposed method that callers can use to get information about what
  # roles each node in the AppScale deployment are running.
  def get_role_info(secret)
    if !valid_secret?(secret)
      return BAD_SECRET_MSG
    end

    all_nodes = []
    @nodes.each { |node|
      all_nodes << node.to_hash()
    }

    return JSON.dump(all_nodes)
  end


  def kill(secret)
    if !valid_secret?(secret)
      return BAD_SECRET_MSG
    end
    @kill_sig_received = true
    
    if is_hybrid_cloud? 
      Thread.new {
        Kernel.sleep(5)
        HelperFunctions.terminate_hybrid_vms(creds)
      }
    elsif is_cloud?
      Thread.new {
        Kernel.sleep(5)
        infrastructure = creds["infrastructure"]
        keyname = creds["keyname"]
        HelperFunctions.terminate_all_vms(infrastructure, keyname)
      }
    else
      # in xen/kvm deployments we actually want to keep the boxes
      # turned on since that was the state they started in

      if my_node.is_login?
        stop_ejabberd 
      end

      if my_node.is_shadow? or my_node.is_appengine?
        ApiChecker.stop 
      end

      maybe_stop_taskqueue_worker("apichecker")

      jobs_to_run = my_node.jobs
      commands = {
        "load_balancer" => "stop_load_balancer",
        "appengine" => "stop_appengine",
        "db_master" => "stop_db_master",
        "db_slave" => "stop_db_slave",
        "zookeeper" => "stop_zookeeper"
      }

      my_node.jobs.each { |job|
        if commands.include?(job)
          Djinn.log_debug("About to run [#{commands[job]}]")
          send(commands[job].to_sym)
        else
          Djinn.log_debug("Unable to find command for job #{job}. Skipping it.")
        end
      }

      if has_soap_server?(my_node)
        stop_soap_server
        stop_datastore_server
      end

      TaskQueue.stop if my_node.is_taskqueue_master?
      TaskQueue.stop if my_node.is_taskqueue_slave?

      stop_app_manager_server
      stop_neptune_manager
      stop_infrastructure_manager
    end

    GodInterface.shutdown
    FileUtils.rm_rf(STATE_FILE)
    return "OK"  
  end
 

  # Validates and sets the instance variables that Djinn needs before it can
  # begin configuring and deploying services on a given node (and if it is the
  # first Djinn, starting up the other Djinns).
  def set_parameters(djinn_locations, database_credentials, app_names, secret)
    if !valid_secret?(secret)
      return BAD_SECRET_MSG
    end

    if djinn_locations.class != Array
      msg = "Error: djinn_locations wasn't an Array, but was a " +
        djinn_locations.class.to_s
      Djinn.log_debug(msg)
      return msg
    end

    if database_credentials.class != Array
      msg = "Error: database_credentials wasn't an Array, but was a " +
        database_credentials.class.to_s
      Djinn.log_debug(msg)
      return msg
    end

    if app_names.class != Array
      msg = "Error: app_names wasn't an Array, but was a " + 
        app_names.class.to_s
      Djinn.log_debug(msg)
      return msg
    end

    # credentials is an array that we're converting to
    # hash tables, so we need to make sure that every key maps to a value
    # e.g., ['foo', 'bar'] becomes {'foo' => 'bar'}
    # so we need to make sure that the array has an even number of elements
        
    if database_credentials.length % 2 != 0
      error_msg = "Error: DB Credentials wasn't of even length: Len = " + \
        "#{database_credentials.length}"
      Djinn.log_debug(error_msg)
      return error_msg
    end
  
    possible_credentials = Hash[*database_credentials]
    if !valid_format_for_credentials(possible_credentials)
      return "Error: Credential format wrong"
    end

    keyname = possible_credentials["keyname"]
    @nodes = Djinn.convert_location_array_to_class(djinn_locations, keyname)
    @creds = possible_credentials
    @app_names = app_names
    
    convert_fqdns_to_ips
    @creds = sanitize_credentials

    find_me_in_locations
    if @my_index.nil?
      return "Error: Couldn't find me in the node map"
    end

    ENV['EC2_URL'] = @creds['ec2_url']

    if @creds['ec2_access_key'].nil?
      @creds['ec2_access_key'] = @creds['EC2_ACCESS_KEY']
      @creds['ec2_secret_key'] = @creds['EC2_SECRET_KEY']
      @creds['ec2_url'] = @creds['EC2_URL']
    end
    
    return "OK"
  end


  # Validates and sets the list of applications that should be loaded on this
  # node.
  def set_apps(app_names, secret)
    if !valid_secret?(secret)
      return BAD_SECRET_MSG
    end

    if app_names.class != Array
      return "app names was not an Array but was a #{app_names.class}"
    end

    @app_names = app_names
    return "App names is now #{@app_names.join(', ')}"
  end

  # Gets the status of the current node in the AppScale deployment
  # 
  # Args:
  #   secret: The shared key for authentication
  # Returns:
  #   A string with the current node's status
  # 
  def status(secret)
    if !valid_secret?(secret)
      return BAD_SECRET_MSG
    end

    stats = get_stats(secret)

    stats_str = <<-STATUS
    Currently using #{stats['cpu']} Percent CPU and #{stats['memory']} Percent Memory
    Hard disk is #{stats['disk']} Percent full
    Is currently: #{stats['roles'].join(', ')}
    Database is at #{stats['db_location']}
    Is in cloud: #{stats['cloud']}
    Current State: #{stats['state']}
    STATUS

    if my_node.is_appengine?
      app_names = []
      stats['apps'].each { |k, v|
        app_names << k
      }

      stats_str << "    Hosting the following apps: #{app_names.join(', ')}\n"

      stats['apps'].each { |app_name, is_loaded|
        next if !is_loaded
        next if app_name == "none"
        if !@app_info_map[app_name]['appengine'].nil?
          stats_str << "    The number of AppServers for app #{app_name} is: " +
            "#{@app_info_map[app_name]['appengine'].length}\n"
        end
      }
    end
 
    return stats_str
  end

  # Upload a app into the AppScale deployment.
  # 
  # Args:
  #   tgz_file: path to the tar.gz file containing the app.
  #   email: email address of the app owner
  #   secret: The shared key for authentication.
  # Returns:
  #   A string containing the response.
  # 
  def upload_tgz_file(tgz_file, email, secret)
    if !valid_secret?(secret)
      return BAD_SECRET_MSG
    end

    if !tgz_file.match(/tar.gz$/)
      tgz_file_old = tgz_file
      tgz_file = "#{tgz_file_old}.tar.gz"
      File.rename(tgz_file_old,tgz_file)
    end

    begin
      keyname = @creds['keyname']
      Timeout.timeout(180) do
        command = "#{APPSCALE_TOOLS_HOME}/bin/appscale-upload-app --file " +
                  "#{tgz_file} --email #{email} --keyname #{keyname} 2>&1;"
        Djinn.log_debug("upload_tgz_file() running command: #{command}")
        output = `#{command}`
        output.chomp!
        Djinn.log_debug("upload_tgz_file() output: #{output}")
        if output.include?("uploaded successfully")
          File.delete(tgz_file)
          result = "true"
        else
          result = output
        end
      end
    rescue Timeout::Error
      Djinn.log_debug("upload_tgz_file() got Timeout: #{output}")
      result = "The request has timed out. Large applications should be uploaded using the appscale tools"
    end
    return result
  end    

  # Gets the status of all the nodes in the AppScale deployment.
  # 
  # Args:
  #   secret: The shared key for authentication.
  # Returns:
  #   A JSON string with the status of the nodes.
  # 
  def get_stats_json(secret)
    if !valid_secret?(secret)
      return BAD_SECRET_MSG
    end

    result= []
    @nodes.each { |node|
      ip = node.private_ip
      acc = AppControllerClient.new(ip, secret)
      result << acc.get_stats(secret)
    }
    return JSON.dump(result)
  end 

  # Gets the database information of the AppScale deployment.
  # 
  # Args:
  #   secret: The shared key for authentication.
  # Returns:
  #   A JSON string with the database information.
  # 
  def get_database_information(secret)
    table = @creds["table"]
    replication = @creds["replication"]
    keyname = @creds["keyname"]
    tree = { :table => table, :replication => replication, :keyname => keyname }
    return JSON.dump(tree)
  end

  def get_stats(secret)
    if !valid_secret?(secret)
      return BAD_SECRET_MSG
    end

    usage = HelperFunctions.get_usage
    mem = sprintf("%3.2f", usage['mem'])

    jobs = my_node.jobs or ["none"]
    # don't use an actual % below, or it will cause a string format exception
    stats = {
      'ip' => my_node.public_ip,
      'cpu' => usage['cpu'],
      'memory' => mem,
      'disk' => usage['disk'],
      'roles' => jobs,
      'db_location' => @userappserver_public_ip,
      'cloud' => my_node.cloud,
      'state' => @state
    }

    stats['apps'] = {}
    APPS_LOCK.synchronize {
      @app_names.each { |name|
        stats['apps'][name] = @apps_loaded.include?(name)
      }
    }
    return stats
  end

  # Removes an application and stops all AppServers hosting this application.
  #
  # Args:
  #   app_name: The application to stop
  #   secret: Shared key for authentication
  #
  def stop_app(app_name, secret)
    if !valid_secret?(secret)
      return BAD_SECRET_MSG
    end

    app_name.gsub!(/[^\w\d\-]/, "")
    Djinn.log_debug("(stop_app): Shutting down app named [#{app_name}]")
    result = ""
    Djinn.log_run("rm -rf /var/apps/#{app_name}")
   
    # app shutdown process can take more than 30 seconds
    # so run it in a new thread to avoid 'execution expired'
    # error messages and have the tools poll it 
    Thread.new {
      # Tell other nodes to shutdown this application
      if @app_names.include?(app_name) and !my_node.is_appengine?
        @nodes.each { |node|
          next if node.private_ip == my_node.private_ip
          if node.is_appengine? or node.is_login?
            ip = node.private_ip
            acc = AppControllerClient.new(ip, @@secret)
            result = acc.stop_app(app_name)
            Djinn.log_debug("(stop_app): Removing application #{app_name} --- #{ip} returned #{result} (#{result.class})")
          end
        }
      end

      # Contact the soap server and remove the application
      if (@app_names.include?(app_name) and !my_node.is_appengine?) or @nodes.length == 1
        ip = HelperFunctions.read_file("#{CONFIG_FILE_LOCATION}/masters")
        uac = UserAppClient.new(ip, @@secret)
        result = uac.delete_app(app_name)
        Djinn.log_debug("(stop_app) Delete app: #{ip} returned #{result} (#{result.class})")
      end
     
      # may need to stop XMPP listener
      if my_node.is_login? 
        pid_files = HelperFunctions.shell("ls #{CONFIG_FILE_LOCATION}/xmpp-#{app_name}.pid").split
        unless pid_files.nil? # not an error here - XMPP is optional
          pid_files.each { |pid_file|
            pid = HelperFunctions.read_file(pid_file)
            Djinn.log_run("kill -9 #{pid}")
          }

          result = "true"
        end
        stop_xmpp_for_app(app_name)
      end

      Djinn.log_debug("(stop_app) Maybe stopping taskqueue worker")
      maybe_stop_taskqueue_worker(app_name)
      Djinn.log_debug("(stop_app) Done maybe stopping taskqueue worker")

      Djinn.log_debug("(stop_app) If we're appengine stop the app")
      APPS_LOCK.synchronize {
        if my_node.is_appengine?
          Djinn.log_debug("(stop_app) Calling AppManager for app #{app_name}")
          app_manager = AppManagerClient.new()
          if !app_manager.stop_app(app_name)
            Djinn.log_debug("(stop_app) ERROR: Unable to stop app #{app_name}")
          else
            Djinn.log_debug("(stop_app) AppManager shut down app #{app_name}")
          end

          Nginx.remove_app(app_name)
          Collectd.remove_app(app_name)
          HAProxy.remove_app(app_name)
          Nginx.reload
          Collectd.restart
          ZKInterface.remove_app_entry(app_name, my_node.serialize)

          # If this node has any information about AppServers for this app,
          # clear that information out.
          if !@app_info_map[app_name].nil?
            @app_info_map.delete(app_name)
          end

          result = "true"
        end

        @apps_loaded = @apps_loaded - [app_name]    
        @app_names = @app_names - [app_name]

        if @apps_loaded.empty?
          @apps_loaded << "none"
        end

        if @app_names.empty?
          @app_names << "none"
        end
      } # end of lock
    } # end of thread

    return "true"
  end

  # Stop taskqueue worker on this local machine.
  # 
  # Args:
  #   app: The application ID
  def maybe_stop_taskqueue_worker(app)
    if my_node.is_taskqueue_master? or my_node.is_taskqueue_slave?
      Djinn.log_debug("Stopping TaskQueue workers for app #{app}")
      tqc = TaskQueueClient.new()
      result = tqc.stop_worker(app) 
      Djinn.log_debug("Stopped TaskQueue workers for app #{app}: #{result}")
    end
  end

  # Start taskqueue worker on this local machine.
  # 
  # Args:
  #   app: The application ID
  def maybe_start_taskqueue_worker(app)
    if my_node.is_taskqueue_master? or my_node.is_taskqueue_slave?
      tqc = TaskQueueClient.new()
      result = tqc.start_worker(app) 
      Djinn.log_debug("Starting TaskQueue worker for app #{app}: #{result}")
    end
  end


  def update(app_names, secret)
    if !valid_secret?(secret)
      return BAD_SECRET_MSG
    end
    
    apps = @app_names - app_names + app_names
    
    @nodes.each_index { |index|
      ip = @nodes[index].private_ip
      acc = AppControllerClient.new(ip, @@secret)
      result = acc.set_apps(apps)
      Djinn.log_debug("Update #{ip} returned #{result} (#{result.class})")
      @everyone_else_is_done = false if !result
    }

    # now that another app is running we can take out 'none' from the list
    # if it was there (e.g., run-instances with no app given)
    @app_names = @app_names - ["none"]
    
    return "OK"
  end

  def get_all_public_ips(secret)
    if !valid_secret?(secret)
      return BAD_SECRET_MSG
    end

    public_ips = []
    @nodes.each { |node|
      public_ips << node.public_ip
    }
    return JSON.dump(public_ips)
  end

  def job_start(secret)
    if !valid_secret?(secret)
      return BAD_SECRET_MSG
    end

    start_infrastructure_manager

    if restore_appcontroller_state 
      parse_creds
    else
      erase_old_data
      wait_for_data
      parse_creds
      change_job
    end

    start_neptune_manager
    
    @done_loading = true
    write_our_node_info
    wait_for_nodes_to_finish_loading(@nodes)

    while !@kill_sig_received do
      @state = "Done starting up AppScale, now in heartbeat mode"
      write_database_info
      write_zookeeper_locations
      write_neptune_info 
      update_api_status

      update_local_nodes

      if my_node.is_shadow?
        # Since we now backup state to ZK, don't make everyone do it.
        # The Shadow has the most up-to-date info, so let it handle this
        backup_appcontroller_state
      end

      # Login nodes host the AppLoadBalancer app, which has links to each
      # of the apps running in AppScale. Update the files it reads to
      # reflect the most up-to-date info.
      if my_node.is_login?
        @nodes.each { |node|
          get_status(node)
        }
      end

      #ensure_all_roles_are_running

      # TODO: consider only calling this if new apps are found
      start_appengine
      scale_appservers
      Kernel.sleep(20)
    end
  end


  # Starts the InfrastructureManager service on this machine, which exposes
  # a SOAP interface by which we can dynamically add and remove nodes in this
  # AppScale deployment.
  def start_infrastructure_manager
    if HelperFunctions.is_port_open?("localhost", 
      InfrastructureManagerClient::SERVER_PORT, HelperFunctions::USE_SSL)

      Djinn.log_debug("InfrastructureManager is already running locally - " +
        "don't start it again.")
      return
    end

    start_cmd = "python2.6 #{APPSCALE_HOME}/InfrastructureManager/infrastructure_manager_service.py"
    stop_cmd = "pkill -9 infrastructure_manager_service"
    port = [InfrastructureManagerClient::SERVER_PORT]
    env = {
      'APPSCALE_HOME' => APPSCALE_HOME,
      'EC2_HOME' => ENV['EC2_HOME'],
      'JAVA_HOME' => ENV['JAVA_HOME']
    }

    GodInterface.start(:iaas_manager, start_cmd, stop_cmd, port, env)
    Djinn.log_debug("Started InfrastructureManager successfully!")
  end


  def stop_infrastructure_manager
    Djinn.log_debug("Stopping InfrastructureManager")
    GodInterface.stop(:iaas_manager)
  end


  # Starts the NeptuneManager service on this machine, which exposes
  # a SOAP interface by which we can run programs in arbitrary languages 
  # in this AppScale deployment.
  def start_neptune_manager
    write_cloud_info()

    if HelperFunctions.is_port_open?("localhost", 
      NeptuneManagerClient::SERVER_PORT, HelperFunctions::USE_SSL)

      Djinn.log_debug("NeptuneManager is already running locally - " +
        "don't start it again.")
      return
    end

    start_cmd = "ruby #{APPSCALE_HOME}/Neptune/neptune_manager_server.rb"
    stop_cmd = "pkill -9 neptune_manager_server"
    port = [NeptuneManagerClient::SERVER_PORT]
    env_vars = {
      'APPSCALE_HOME' => APPSCALE_HOME,
      'DATABASE_USED' => @creds['table']
    }

    GodInterface.start(:neptune_manager, start_cmd, stop_cmd, port, env_vars)
    Djinn.log_debug("Started NeptuneManager successfully!")
  end


  def write_cloud_info()
    cloud_info = {
      'is_cloud?' => is_cloud?(), 
      'is_hybrid_cloud?' => is_hybrid_cloud?()
    }

    HelperFunctions.write_json_file("#{CONFIG_FILE_LOCATION}/cloud_info.json", cloud_info)
  end


  def stop_neptune_manager
    Djinn.log_debug("Stopping NeptuneManager")
    GodInterface.stop(:neptune_manager)
  end


  def get_online_users_list(secret)
    if !valid_secret?(secret)
      return BAD_SECRET_MSG
    end

    online_users = []

    login_node = get_login
    ip = login_node.public_ip
    key = login_node.ssh_key
    raw_list = `ssh -i #{key} -o StrictHostkeyChecking=no root@#{ip} 'ejabberdctl connected-users'`
    raw_list.split("\n").each { |userdata|
      online_users << userdata.split("/")[0]
    }

    return online_users
  end

  def done_uploading(appname, location, secret)
    if !valid_secret?(secret)
      return BAD_SECRET_MSG
    end

    if File.exists?(location)
      ZKInterface.add_app_entry(appname, my_node.serialize, location)
      result = "success"
    else
      result = "The #{appname} app was not found at #{location}."
    end

    Djinn.log_debug(result)
    return result
  end

  def is_app_running(appname, secret)
    if !valid_secret?(secret)
      return BAD_SECRET_MSG
    end

    hosters = ZKInterface.get_app_hosters(appname)
    hosters_w_appengine = []
    hosters.each { |node|
      hosters_w_appengine << node if node.is_appengine?
    }
 
    app_running = !hosters_w_appengine.empty?
    Djinn.log_debug("Is app #{appname} running? #{app_running}")
    return app_running
  end


  def add_role(new_role, secret)
    if !valid_secret?(secret)
      return BAD_SECRET_MSG
    end

    # new roles may run indefinitely in the background, so don't block
    # on them - just fire and forget
    Thread.new {
      start_roles = new_role.split(":")
      start_roles.each { |role|
        # only start roles that we aren't already running
        # e.g., don't start_appengine if we already are, as this
        # will create two threads loading apps
        if my_node.jobs.include?(role)
          Djinn.log_debug("Already running role #{role}, not invoking again")
        else
          Djinn.log_debug("Adding and starting role #{role}")
          my_node.add_roles(role)
          send("start_#{role}".to_sym)
        end
      }
    }

    return "OK"
  end

  def remove_role(old_role, secret)
    if !valid_secret?(secret)
      return BAD_SECRET_MSG
    end

    my_node.remove_roles(old_role)
    stop_roles = old_role.split(":")
    stop_roles.each { |role|
      Djinn.log_debug("Removing and stopping role #{role}")
      send("stop_#{role}".to_sym)
    }
    return "OK"
  end


  # This SOAP-exposed method dynamically scales up a currently running
  # AppScale deployment. For virtualized clusters, this assumes the
  # user has given us a list of IP addresses where AppScale has been
  # installed to, and for cloud deployments, we assume that the user
  # wants to use the same credentials as for their current deployment.
  # Args:
  #   ips_hash: A Hash that maps roles (e.g., appengine, database) to the
  #     IP address (in virtualized deployments) or unique identifier (in
  #     cloud deployments) that should run that role.
  #   secret: A String password that is used to authenticate the request
  #     to add nodes to the deployment.
  # Returns:
  #   BAD_SECRET_MSG: If the secret given does not match the secret for
  #     this AppScale deployment.
  #   BAD_INPUT_MSG: If ips_hash was not a Hash.
  #   Otherwise, returns a Hash that maps IP addresses to the roles that
  #     will be hosted on them (the inverse of ips_hash).
  def start_roles_on_nodes(ips_hash, secret)
    if !valid_secret?(secret)
      return BAD_SECRET_MSG
    end

    ips_hash = JSON.load(ips_hash)
    if ips_hash.class != Hash
      Djinn.log_debug("Was expecting ips_hash to be a Hash, not " +
        "a #{ips_hash.class}")
      return BAD_INPUT_MSG
    end

    if @nodes.length == 1
      Djinn.log_debug("Can't scale up in a one node deployment.")
      return CANT_SCALE_FROM_ONE_NODE
    end

    Djinn.log_debug("Received a request to start additional roles on " +
      "new machines, with the following placement strategy: " +
      "#{ips_hash.inspect}")

    # ips_hash maps roles to IPs, but the internal format here maps
    # IPs to roles, so convert to the right format
    ips_to_roles = {}
    ips_hash.each { |role, ip_or_ips|
      if ip_or_ips.class == String
        ips = [ip_or_ips]  # just one IP
      else
        ips = ip_or_ips  # a list of IPs
      end

      ips.each { |ip|
        if ips_to_roles[ip].nil?
          ips_to_roles[ip] = []
        end
        ips_to_roles[ip] << role
      }
    }

    Thread.new {
      if is_cloud?
        start_new_roles_on_nodes_in_cloud(ips_to_roles)
      else
        start_new_roles_on_nodes_in_xen(ips_to_roles)
      end
    }

    return ips_to_roles
  end


  # This method acquires virtual machines from a cloud IaaS and adds them
  # to the currently running AppScale deployment. The new machines are then
  # assigned the roles given to us by the caller.
  # Args:
  #   ips_to_roles: A Hash that maps machines to the roles that should be
  #     started on them. As we have not yet spawned the machines, we do not
  #     have IP addresses for them, so any unique identifier can be used in
  #     lieu of IP addresses.
  # Returns:
  #   An Array of Strings, where each String contains information about the
  #     public IP address, private IP address, and roles that the new machines
  #     have taken on.
  def start_new_roles_on_nodes_in_cloud(ips_to_roles)
    Djinn.log_debug("Starting new roles in cloud with following info: " +
      "#{ips_to_roles.inspect}")

    keyname = @creds['keyname']
    num_of_vms = ips_to_roles.keys.length
    roles = ips_to_roles.values
    Djinn.log_debug("Need to spawn up #{num_of_vms} VMs")
    imc = InfrastructureManagerClient.new(@@secret)
    new_nodes_info = imc.spawn_vms(num_of_vms, @creds, roles, "cloud1")

    # initialize them and wait for them to start up
    Djinn.log_debug("info about new nodes is " +
      "[#{new_nodes_info.join(', ')}]")

    add_nodes(new_nodes_info)
    update_hosts_info()

    if my_node.is_login?
      regenerate_nginx_config_files()
    end

    return new_nodes_info
  end


  # This method takes a list of IP addresses that correspond to machines
  # with AppScale installed on them, that have passwordless SSH already
  # set up (presumably by appscale-add-instances). The machines are added
  # to the currently running AppScale deployment, and are then assigned
  # the roles given to us by the caller.
  # Args:
  #   ips_to_roles: A Hash that maps machines to the roles that should be
  #     started on them. Machines are uniquely identified by their IP
  #     address, which is assumed to be reachable from any node in the
  #     AppScale deployment.
  # Returns:
  #   An Array of Strings, where each String contains information about the
  #     public IP address, private IP address, and roles that the new machines
  #     have taken on.
  def start_new_roles_on_nodes_in_xen(ips_to_roles)
    Djinn.log_debug("Starting new roles in virt with following info: " +
      "#{ips_to_roles.inspect}")

    nodes_info = []
    keyname = @creds['keyname']
    ips_to_roles.each { |ip, roles|
      Djinn.log_debug("Will add roles #{roles.join(', ')} to new " +
        "node at IP address #{ip}")
      nodes_info << "#{ip}:#{ip}:#{roles.join(':')}:#{keyname}:cloud1"
    }

    add_nodes(nodes_info)
    update_hosts_info()

    if my_node.is_login?
      regenerate_nginx_config_files()
    end

    return nodes_info
  end


  # Starts the given roles by using open nodes, spawning new nodes, or some
  # combination of the two. 'nodes_needed' should be an Array, where each 
  # item is an Array of the roles to start on each node.
  def start_new_roles_on_nodes(nodes_needed, instance_type, secret)
     if !valid_secret?(secret)
      return BAD_SECRET_MSG
    end

    if nodes_needed.class != Array
      Djinn.log_debug("Was expecting nodes_needed to be an Array, not " +
        "a #{nodes_needed.class}")
      return BAD_INPUT_MSG
    end

    Djinn.log_debug("Received a request to acquire nodes with roles " +
      "#{nodes_needed.join(', ')}, with instance type #{instance_type} for " +
      "new nodes")

    vms_to_use = []
    ZKInterface.lock_and_run {
      num_of_vms_needed = nodes_needed.length

      @nodes.each { |node|
        if node.is_open?
          Djinn.log_debug("Will use node #{node} to run new roles")
          vms_to_use << node

          if vms_to_use.length == nodes_needed.length
            Djinn.log_debug("Only using open nodes to run new roles")
            break
          end
        end
      }

      vms_to_spawn = nodes_needed.length - vms_to_use.length
    
      if vms_to_spawn > 0 and !is_cloud?
        Djinn.log_debug("Still need #{vms_to_spawn} more nodes, but we " +
        "aren't in a cloud environment, so we can't acquire more nodes - " +
        "failing the caller's request.")
        return NOT_ENOUGH_OPEN_NODES
      end

      if vms_to_spawn > 0
        Djinn.log_debug("Need to spawn up #{vms_to_spawn} VMs")
        # start up vms_to_spawn vms as open
        imc = InfrastructureManagerClient.new(@@secret)
        new_nodes_info = imc.spawn_vms(vms_to_spawn, @creds, "open", "cloud1")

        # initialize them and wait for them to start up
        Djinn.log_debug("info about new nodes is " +
          "[#{new_nodes_info.join(', ')}]")
        add_nodes(new_nodes_info) 

        # add information about the VMs we spawned to our list, which may
        # already have info about the open nodes we want to use
        new_nodes = Djinn.convert_location_array_to_class(new_nodes_info,
          @creds['keyname'])
        vms_to_use << new_nodes
        vms_to_use.flatten!
      end
    }

    wait_for_nodes_to_finish_loading(vms_to_use)
    
    nodes_needed.each_index { |i|
      Djinn.log_debug("Adding roles #{nodes_needed[i].join(', ')} " +
        "to virtual machine #{vms_to_use[i]}")
      ZKInterface.add_roles_to_node(nodes_needed[i], vms_to_use[i])
    }

    wait_for_nodes_to_finish_loading(vms_to_use)

    return "OK"
  end


  # Given an Array of Strings containing information about machines with
  # AppScale installed on them, copies over deployment-specific files
  # and starts the AppController on them. Each AppController is then
  # instructed to start a specific set of roles, and join the existing
  # AppScale deployment.
  # Args:
  #   node_info: An Array of Strings, where each String has information
  #     about a node to add to the current AppScale deployment (e.g.,
  #     IP addresses, roles to run).
  def add_nodes(node_info)
    keyname = @creds['keyname']
    new_nodes = Djinn.convert_location_array_to_class(node_info, keyname)

    # Since an external thread can modify @nodes, let's put a lock around
    # it to prevent race conditions.
    @state_change_lock.synchronize {
      @nodes.concat(new_nodes)
      Djinn.log_debug("Changed nodes to #{@nodes}")
    }

    initialize_nodes_in_parallel(new_nodes)
  end


  # Cleans out temporary files that may have been written by a previous
  # AppScale deployment.
  def erase_old_data()
    Djinn.log_run("rm -rf /tmp/h*")
    Djinn.log_run("rm -f ~/.appscale_cookies")
    Djinn.log_run("rm -f #{APPSCALE_HOME}/.appscale/status-*")
    Djinn.log_run("rm -f #{APPSCALE_HOME}/.appscale/database_info")
    Djinn.log_run("rm -f /tmp/mysql.sock")

    Nginx.clear_sites_enabled
    Collectd.clear_sites_enabled
    HAProxy.clear_sites_enabled
    Djinn.log_run("echo '' > /root/.ssh/known_hosts") # empty it out but leave the file there
    CronHelper.clear_crontab
  end


  def wait_for_nodes_to_finish_loading(nodes)
    Djinn.log_debug("Waiting for nodes to finish loading")

    nodes.each { |node|
      if ZKInterface.is_node_done_loading?(node.public_ip)
        Djinn.log_debug("Node at #{node.public_ip} has finished loading.")
        next
      else
        Djinn.log_debug("Node at #{node.public_ip} has not yet finished " +
          "loading - will wait for it to finish.")
        Kernel.sleep(30)
        retry
      end
    }

    Djinn.log_debug("Nodes have finished loading")
    return
  end


  # This method is the nexus of all AppController logging - all messages get
  # sent to stdout immediately (which god will send to 
  # /var/log/appscale/controller-17443.log for tailing)
  # Important: Definitely do not log within the following three methods, as
  # it would cause an infinite loop.
  def self.log_debug(msg)
    time = Time.now
    self.log_to_stdout(time, msg)
  end


  # Logs and timestamps the given message to standard out.
  # TODO(cgb): Examine the performance impact of flushing stdout on every puts,
  # which we do to ensure that a message can be seen immediately.
  def self.log_to_stdout(time, msg)
    Kernel.puts "[#{time}] #{msg}"
    STDOUT.flush
  end

  
  # Logs and runs the given command, which is assumed to be trusted and thus
  # needs no filtering on our part. Obviously this should not be executed by
  # anything that the user could inject input into. Returns the return value
  # of the code we executed.
  def self.log_run(command)
    Djinn.log_debug(command)
    Djinn.log_debug(`#{command}`)
    return $?.to_i
  end


  # This method converts an Array of Strings (where each String contains all the
  # information about a single node) to an Array of DjinnJobData objects, which
  # provide convenience methods that make them easier to operate on than just
  # raw String objects.
  def self.convert_location_array_to_class(nodes, keyname)
    array_of_nodes = []
    nodes.each { |node|
      converted = DjinnJobData.new(node, keyname)
      array_of_nodes << converted
    }
    
    return array_of_nodes
  end


  # This method is the opposite of the previous method, and is needed when an
  # AppController wishes to pass node information to other AppControllers via
  # SOAP (as SOAP accepts Arrays and Strings but not DjinnJobData objects).
  def self.convert_location_class_to_array(djinn_locations)
    if djinn_locations.class != Array
      raise Exception, "Locations should be an array"
    end
    
    djinn_loc_array = []
    djinn_locations.each { |location|
      djinn_loc_array << location.serialize
    }
    
    return djinn_loc_array
  end
    
  def get_login
    @nodes.each { |node|
      return node if node.is_login?
    }

    abort("No login nodes found.")
  end

  def get_shadow
    @nodes.each { |node|
      return node if node.is_shadow?
    }

    Djinn.log_debug("Couldn't find a shadow node in the following nodes: " +
      "#{@nodes.join(', ')}")

    abort("No shadow nodes found.")
  end

  def get_db_master
    @nodes.each { |node|
      return node if node.is_db_master?
    }

    abort("No db master nodes found.")
  end

  def self.get_db_master_ip
    masters_file = File.expand_path("#{CONFIG_FILE_LOCATION}/masters")
    master_ip = HelperFunctions.read_file(masters_file)
    return master_ip
  end

  def self.get_db_slave_ips
    slaves_file = File.expand_path("#{CONFIG_FILE_LOCATION}/slaves")
    slave_ips = File.open(slaves_file).readlines.map { |f| f.chomp! }
    slave_ips = [] if slave_ips == [""]
    return slave_ips
  end

  def self.get_nearest_db_ip(is_mysql=false)
    db_ips = self.get_db_slave_ips
    # Unless this is mysql we include the master ip
    # Update, now mysql also has an API node
    db_ips << self.get_db_master_ip
    db_ips.compact!
    
    local_ip = HelperFunctions.local_ip
    Djinn.log_debug("DB IPs are [#{db_ips.join(', ')}]")
    if db_ips.include?(local_ip)
      # If there is a local database then use it
      local_ip
    else
      # Otherwise just select one randomly
      db_ips.sort_by { rand }[0]
    end
  end

  def get_all_appengine_nodes()
    ae_nodes = []
    @nodes.each { |node|
      if node.is_appengine?
        ae_nodes << node.private_ip
      end
    }
    return ae_nodes
  end

  def get_load_balancer_ip()
    @nodes.each { |node|
      if node.is_load_balancer?
        return node.public_ip
      end
    }
  end

  def valid_secret?(secret)
    @@secret = HelperFunctions.get_secret
    if secret != @@secret
      failed_match_msg = "Incoming secret [#{secret}] failed to match " + \
        " known secret [#{@@secret}]"
      Djinn.log_debug(failed_match_msg)
    end
    return secret == @@secret
  end

  def set_uaserver_ips()
    Djinn.log_debug("Setting uaserver public/private ips")

    Djinn.log_debug("My node is #{my_node}")
    # set it to this node if we run the uaserver
    if my_node.is_db_master? or my_node.is_db_slave?
      Djinn.log_debug("Running the UserAppServer locally - setting uaserver" +
        " IPs to (pub)#{my_node.public_ip}, (pri)#{my_node.private_ip}")
      @userappserver_public_ip = my_node.public_ip
      @userappserver_private_ip = my_node.private_ip
      return
    end

    # otherwise just set it to an arbitrary db node's ips
    @nodes.each { |node|
      Djinn.log_debug("looking at node #{node} as a possible uaserver")
      if node.is_db_master? or node.is_db_slave?
        Djinn.log_debug("Found a UserAppServer at (pub) #{node.public_ip}, " +
          "(pri) #{node.private_ip}")
        @userappserver_public_ip = node.public_ip
        @userappserver_private_ip = node.private_ip
        return
      end
    }

    unable_to_convert_msg = "[get uaserver ip] Couldn't find a UAServer."
    Djinn.log_debug(unable_to_convert_msg)
    abort(unable_to_convert_msg)
  end
  
  def get_public_ip(private_ip)
    return private_ip unless is_cloud?
    
    keyname = @creds["keyname"]
    infrastructure = @creds["infrastructure"]    

    Djinn.log_debug("Looking for #{private_ip}")
    private_ip = HelperFunctions.convert_fqdn_to_ip(private_ip)
    Djinn.log_debug("[converted] Looking for #{private_ip}")
    @nodes.each { |node|
      node_private_ip = HelperFunctions.convert_fqdn_to_ip(node.private_ip)
      node_public_ip = HelperFunctions.convert_fqdn_to_ip(node.public_ip)

      if node_private_ip == private_ip or node_public_ip == private_ip
        return node_public_ip
      end
    }

    unable_to_convert_msg = "[get public ip] Couldn't convert private IP " +
      "#{private_ip} to a public address."

    Djinn.log_debug(unable_to_convert_msg)
    abort(unable_to_convert_msg)  
  end

  def get_status(node)
    ip = node.private_ip
    ssh_key = node.ssh_key
    acc = AppControllerClient.new(ip, @@secret)

    if !acc.is_done_loading?()
      Djinn.log_debug("Node at #{ip} is not done loading yet - will try " +
        "again later.")
      return
    end

    result = acc.get_status(ok_to_fail=true)

    if !result
      Djinn.log_debug("#{ip} returned false - is it not running?")
      return
    end

    status_file = "#{CONFIG_FILE_LOCATION}/status-#{ip}.json"
    stats = acc.get_stats()
    json_state = JSON.dump(stats) 
    HelperFunctions.write_file(status_file, json_state)

    if !my_node.is_login?
      login_ip = get_login.private_ip
      HelperFunctions.scp_file(status_file, status_file, login_ip, ssh_key)
    end

    # copy remote log over - handy for debugging
    local_log = "#{CONFIG_FILE_LOCATION}/logs/#{ip}.log"
    remote_log = "/tmp/*.log"

    FileUtils.mkdir_p("#{CONFIG_FILE_LOCATION}/logs/")
    HelperFunctions.shell("scp -o StrictHostkeyChecking=no -i #{ssh_key} #{ip}:#{remote_log} #{local_log}")
  end

  # TODO: add neptune file, which will have this function
  def run_neptune_in_cloud?(neptune_info)
    Djinn.log_debug("Activecloud_info = #{neptune_info}")
    return true if is_cloud? && !neptune_info["nodes"].nil?
    return true if !is_cloud? && !neptune_info["nodes"].nil? && !neptune_info["machine"].nil?
    return false
  end


  def write_database_info()
    table = @creds["table"]
    replication = @creds["replication"]
    keyname = @creds["keyname"]
    
    tree = { :table => table, :replication => replication, :keyname => keyname }
    db_info_path = "#{CONFIG_FILE_LOCATION}/database_info.yaml"
    File.open(db_info_path, "w") { |file| YAML.dump(tree, file) }
    
    num_of_nodes = @nodes.length
    HelperFunctions.write_file("#{CONFIG_FILE_LOCATION}/num_of_nodes", "#{num_of_nodes}\n")
    
    all_ips = []
    @nodes.each { |node|
      Djinn.log_debug("Letting #{node.private_ip} through the firewall")
      all_ips << node.private_ip
    }
    all_ips << "\n"
    HelperFunctions.write_file("#{CONFIG_FILE_LOCATION}/all_ips", all_ips.join("\n"))

    # Re-run the filewall script here since we just wrote the all_ips file
    if FIREWALL_IS_ON
      Djinn.log_run("bash #{APPSCALE_HOME}/firewall.conf")
    end
  end

  # Dumps all the info about Neptune jobs that have executed into a file,
  # that can be recovered later via load_neptune_info.
  def write_neptune_info(file_to_write=NEPTUNE_INFO)
    info = { "num_jobs" => @neptune_jobs.length }
    @neptune_jobs.each_with_index { |job, index|
      info["job_#{index}"] = job.to_hash
    }

    json_info = JSON.dump(info)
    HelperFunctions.write_file(file_to_write, json_info)
    return json_info
  end

  # Loads Neptune data (stored in JSON format) into the instance variable
  # @neptune_info. Used to restore Neptune job data from a previously
  # running AppScale instance.
  def load_neptune_info(file_to_load=NEPTUNE_INFO)
    if !File.exists?(file_to_load)
      Djinn.log_debug("No neptune data found - no need to restore")
      return
    end

    Djinn.log_debug("Restoring neptune data!")
    jobs_info = (File.open(file_to_load) { |f| f.read }).chomp
    jobs = []

    json_data = JSON.load(jobs_info)
    return if json_data.nil?
    num_jobs = json_data["num_jobs"]

    num_jobs.times { |i|
      info = json_data["job_#{i}"]
      this_job = NeptuneJobData.from_hash(info)
      job_name = this_job.name

      if @neptune_jobs[job_name].nil?
        @neptune_jobs[job_name] = [this_job]
      else
        @neptune_jobs[job_name] = [this_job]
      end
    }
  end

  def backup_appcontroller_state()
    state = {'@@secret' => @@secret }

    instance_variables.each { |k|
      v = instance_variable_get(k)
      if k == "@nodes"
        v = Djinn.convert_location_class_to_array(@nodes)
      elsif k == "@my_index" or k == "@api_status"
        # Don't back up @my_index - it's a node-specific pointer that
        # indicates which node is "our node" and thus should be regenerated
        # via find_me_in_locations. Also don't worry about @api_status - it
        # can take up a lot of space and can easily be regenerated with new
        # data.
        next
      end

      state[k] = v
    }

    ZKInterface.write_appcontroller_state(state)
  end


 
  # Restores the state of each of the instance variables that the AppController
  # holds by pulling it from ZooKeeper (previously populated by the Shadow
  # node, who always has the most up-to-date version of this data).
  def restore_appcontroller_state()
    Djinn.log_debug("Restoring AppController state from local file")

    if !File.exists?(ZK_LOCATIONS_FILE)
      Djinn.log_debug("No recovery data found - skipping recovery process")
      return false
    end

    zookeeper_data = HelperFunctions.read_json_file(ZK_LOCATIONS_FILE)
    json_state = {}
    zookeeper_data['locations'].each { |ip|
      begin
        Djinn.log_debug("Restoring AppController state from ZK at #{ip}")
        ZKInterface.init_to_ip(HelperFunctions.local_ip(), ip)
        json_state = ZKInterface.get_appcontroller_state()
      rescue Exception => e
        Djinn.log_debug("Saw exception of class #{e.class} from #{ip}, " +
          "trying next ZooKeeper node")
        next
      end

      Djinn.log_debug("Got data #{json_state.inspect} successfully from #{ip}")
      break
    }

    @@secret = json_state['@@secret']
    keyname = json_state['@creds']['keyname']

    json_state.each { |k, v|
      next if k == "@@secret"
      if k == "@nodes"
        v = Djinn.convert_location_array_to_class(v, keyname)
      elsif k == "@neptune_nodes"
        new_v = []

        v.each { |data|
          new_v << NeptuneJobData.from_hash(data)
        }        

        v = new_v
      end

      instance_variable_set(k, v)
    }

    # Now that we've restored our state, update the pointer that indicates
    # which node in @nodes is ours
    find_me_in_locations

    return true
  end


  # Updates the file that says where all the ZooKeeper nodes are
  # located so that this node has the most up-to-date info if it needs to
  # restore the data down the line.
  def write_zookeeper_locations
    zookeeper_data = { 'last_updated_at' => @last_updated,
      'locations' => []
    }

    @nodes.each { |node|
      if node.is_zookeeper?
        zookeeper_data['locations'] << node.public_ip
      end
    }

    HelperFunctions.write_json_file(ZK_LOCATIONS_FILE, zookeeper_data)
  end

  # Gets the status of the APIs of the AppScale deployment.
  # 
  # Args:
  #   secret: The shared key for authentication.
  # Returns:
  #   A JSON string with the status of the APIs.
  # 
  def get_api_status(secret)
    if !valid_secret?(secret)
      return BAD_SECRET_MSG
    end
    Djinn.log_debug("get_api_status() got called()\n")

    if my_node.is_appengine?
      apichecker_host = my_node.private_ip
    else
      apichecker_host = get_shadow.private_ip
    end

    apichecker_url = "http://#{apichecker_host}:#{ApiChecker::SERVER_PORT}/health/all"

    retries_left = 3
    begin
      response = Net::HTTP.get_response(URI.parse(apichecker_url))
      data = JSON.load(response.body)
    rescue Exception => e
      data = {}

      if retries_left > 0
        Kernel.sleep(5)
        retries_left -= 1
        retry
      else
        Djinn.log_debug("ApiChecker  at #{apichecker_host} appears to be down - will " +
          "try again later.")
        return
      end
    end

    majorities = {}

    data.each { |k, v|
      @api_status[k] = [] if @api_status[k].nil?
      @api_status[k] << v
      @api_status[k] = HelperFunctions.shorten_to_n_items(10, @api_status[k])
      majorities[k] = HelperFunctions.find_majority_item(@api_status[k])
    }

    json_state = JSON.dump(majorities)
    return json_state
  end

  def update_api_status()
    HelperFunctions.write_file(HEALTH_FILE, get_api_status(@@secret) )
  end

  # Backs up information about what this node is doing (roles, apps it is
  # running) to ZooKeeper, for later recovery or updates by other nodes.
  def write_our_node_info
    # Since more than one AppController could write its data at the same 
    # time, get a lock before we write to it.
    ZKInterface.lock_and_run {
      @last_updated = ZKInterface.add_ip_to_ip_list(my_node.public_ip)
      ZKInterface.write_node_information(my_node, @done_loading)
    }

    return
  end


  # Queries ZooKeeper to see if our local copy of @nodes is out of date and
  # should be regenerated with up to date data from ZooKeeper. If data on
  # our node has changed, this starts or stops the necessary roles.
  def update_local_nodes
    ZKInterface.lock_and_run {
      # See if the ZooKeeper data is newer than ours - if not, don't
      # update anything and return.
      zk_ips_info = ZKInterface.get_ip_info()
      if zk_ips_info["last_updated"] <= @last_updated
        return "NOT UPDATED"
      else
        Djinn.log_debug("Updating data from ZK. Our timestamp, " +
          "#{@last_updated}, was older than the ZK timestamp, " +
          "#{zk_ips_info['last_updated']}")
      end

      all_ips = zk_ips_info["ips"]
      new_nodes = []
      all_ips.each { |ip|
        new_nodes << DjinnJobData.deserialize(
          ZKInterface.get_job_data_for_ip(ip))
      }

      old_roles = my_node.jobs
      @nodes = new_nodes
      find_me_in_locations
      new_roles = my_node.jobs

      Djinn.log_debug("My new nodes are [#{@nodes.join(', ')}], and my new " +
        "node is #{my_node}")

      # Since we're about to possibly load and unload roles, set done_loading
      # for our node to false, so that other nodes don't erroneously send us
      # additional roles to do while we're in this state where lots of side
      # effects are happening.
      @done_loading = false
      ZKInterface.set_done_loading(my_node.public_ip, false)
   
      roles_to_start = new_roles - old_roles
      if !roles_to_start.empty?
        Djinn.log_debug("Need to start [#{roles_to_start.join(', ')}] " +
          "roles on this node")
        roles_to_start.each { |role|
          Djinn.log_debug("Starting role #{role}")
          send("start_#{role}".to_sym)
        }
      end

      roles_to_stop = old_roles - new_roles
      if !roles_to_stop.empty?
        Djinn.log_debug("Need to stop [#{roles_to_stop.join(', ')}] " +
          "roles on this node")
        roles_to_stop.each { |role|
          send("stop_#{role}".to_sym)
        }
      end

      # And now that we're done loading/unloading roles, set done_loading for
      # our node back to true.
      ZKInterface.set_done_loading(my_node.public_ip, true)
      @done_loading = true

      @last_updated = zk_ips_info['last_updated']
    }

    return "UPDATED"
  end


  # Each node has a responsibility to check up on other nodes and make sure
  # they are still running, and if not, to remedy it somehow.
  # Returns an Array of the roles that this process started.
  def ensure_all_roles_are_running
    roles_to_add = []
    ZKInterface.lock_and_run {
      ip_info = ZKInterface.get_ip_info()
      ip_info['ips'].each { |ip|
        if !ZKInterface.is_node_done_loading?(ip)
          next
        end

        if ZKInterface.is_node_live?(ip)
          next
        else
          failed_job_data = ZKInterface.get_job_data_for_ip(ip)
          failed_node = DjinnJobData.deserialize(failed_job_data)
          roles_to_add << failed_node.jobs

          instances_to_delete = ZKInterface.get_app_instances_for_ip(ip)
          uac = UserAppClient.new(@userappserver_private_ip, @@secret)
          instances_to_delete.each { |instance|
            Djinn.log_debug("Deleting app instance for app " +
              "#{instance['app_name']} located at #{instance['ip']}:" +
              "#{instance['port']}")
            uac.delete_instance(instance['app_name'], instance['ip'], 
              instance['port'])
          }

          remove_node_from_local_and_zookeeper(ip)
          Djinn.log_debug("Will recover [#{failed_node.jobs.join(', ')}] " +
            " roles that were being run by the failed node at #{ip}")
        end
      }

      if !roles_to_add.empty?
        start_new_roles_on_nodes(roles_to_add, @creds['instance_type'],
          @@secret)
      end
    }

    return roles_to_add
  end


  # Removes information associated with the given IP address from our local
  # cache (@nodes) as well as the remote node storage mechanism (in ZooKeeper).
  def remove_node_from_local_and_zookeeper(ip)
    # First, remove our local copy
    index_to_remove = nil
    @nodes.each_index { |i|
      if @nodes[i].public_ip == ip
        index_to_remove = i
        break
      end
    }
    @nodes.delete(@nodes[index_to_remove])

    # Then remove the remote copy
    ZKInterface.remove_node_information(ip)
    @last_updated = ZKInterface.remove_ip_from_ip_list(ip)
  end


  def wait_for_data()
    loop {
      break if got_all_data
      if @kill_sig_received
        msg = "Received kill signal, aborting startup"
        Djinn.log_debug(msg)
        abort(msg)
      else
        Djinn.log_debug("Waiting for data from the load balancer or cmdline tools")
        Kernel.sleep(5)
      end
    }

  end

  def parse_creds
    if @creds["appengine"]
      @num_appengines = Integer(@creds["appengine"])
    end

    keypath = @creds['keyname'] + ".key"
    Djinn.log_debug("Keypath is #{keypath}, keyname is #{@creds['keyname']}")
    my_key_dir = "#{CONFIG_FILE_LOCATION}/keys/#{my_node.cloud}"
    my_key_loc = "#{my_key_dir}/#{keypath}"
    Djinn.log_debug("Creating directory #{my_key_dir} for my ssh key #{my_key_loc}")
    FileUtils.mkdir_p(my_key_dir)
    Djinn.log_run("cp #{CONFIG_FILE_LOCATION}/ssh.key #{my_key_loc}")
        
    if is_cloud?
      # for euca
      ENV['EC2_ACCESS_KEY'] = @creds["ec2_access_key"]
      ENV['EC2_SECRET_KEY'] = @creds["ec2_secret_key"]
      ENV['EC2_URL'] = @creds["ec2_url"]

      # for ec2
      cloud_keys_dir = File.expand_path("#{CONFIG_FILE_LOCATION}/keys/cloud1")
      ENV['EC2_PRIVATE_KEY'] = "#{cloud_keys_dir}/mykey.pem"
      ENV['EC2_CERT'] = "#{cloud_keys_dir}/mycert.pem"
    end

    write_database_info
    load_neptune_info
    write_neptune_info
  end

  def got_all_data()
    return false if @nodes == []
    return false if @creds == {}
    return false if @app_names == []
    return true
  end
  

  # If running in a cloud environment, we may be dealing with public and
  # private FQDNs instead of IP addresses, which makes it hard to find out
  # which node is our node (since we find our node by IP). This method
  # looks through all the nodes we currently know of and converts any private
  # FQDNs we see to private IPs.
  def convert_fqdns_to_ips()
    if is_cloud?
      Djinn.log_debug("In a cloud deployment, so converting FQDNs -> IPs")
    else
      Djinn.log_debug("Not in a cloud deployment, so not converting FQDNs -> IPs")
      return
    end

    if @creds["hostname"] =~ /#{FQDN_REGEX}/
      begin
        @creds["hostname"] = HelperFunctions.convert_fqdn_to_ip(@creds["hostname"])
      rescue Exception => e
        Djinn.log_debug("Failed to convert main hostname #{@creds['hostname']} to public, might want to look into this?")
      end
    end
    
    @nodes.each { |node|
      # Resolve the private FQDN to a private IP, but don't resolve the public
      # FQDN, as that will just resolve to the private IP.

      pri = node.private_ip
      if pri =~ /#{FQDN_REGEX}/
        begin
          node.private_ip = HelperFunctions.convert_fqdn_to_ip(pri)
        rescue Exception => e
          node.private_ip = node.public_ip
        end
      end
    }
  end

 
  # Searches through @nodes to try to find out which node is ours. Strictly
  # speaking, we assume that our node is identifiable by private IP.
  def find_me_in_locations()
    @my_index = nil
    all_local_ips = HelperFunctions.get_all_local_ips()
    @nodes.each_index { |index|
      if all_local_ips.include?(@nodes[index].private_ip)
        @my_index = index
        HelperFunctions.set_local_ip(@nodes[index].private_ip)
        return
      end
    }
    Djinn.log_debug("I am lost, could not find my node") 
  end


  # Checks to see if the credentials given to us (a Hash) have all the keys that
  # other methods expect to see.
  def valid_format_for_credentials(possible_credentials)
    required_fields = ["table", "hostname", "ips", "keyname"]
    required_fields.each { |field|
      if !possible_credentials[field]
        return false
      end
    }

    return true
  end
  
  def sanitize_credentials()
    newcreds = {}
    @creds.each { |key, val|
      if key == 'ips'
        newcreds[key] = val
        next
      end

      next unless key.class == String
      newkey = key.gsub(/[^\w\d_@-]/, "") unless key.nil?
      if newkey.include? "_key"
        newval = val.gsub(/[^\w\d\.\+:\/_-]/, "") unless val.nil?
      else
        newval = val.gsub(/[^\w\d\.:\/_-]/, "") unless val.nil?
      end
      newcreds[newkey] = newval
    }
    return newcreds
  end
    
  def change_job()
    my_data = my_node
    jobs_to_run = my_data.jobs
    
    Djinn.log_debug("Pre-loop: #{@nodes.join('\n')}")
    if my_node.is_shadow?
      # TODO(cgb): Check to make sure the machines aren't already
      # initialized before attempting to start up AppScale on them.
      spawn_and_setup_appengine
      loop {
        @everyone_else_is_done = true
        @nodes.each_index { |index|
          unless index == @my_index
            ip = @nodes[index].private_ip
            acc = AppControllerClient.new(ip, @@secret)
            result = acc.is_done_initializing?()
            @everyone_else_is_done = false unless result
          end
        }
        break if @everyone_else_is_done
        Djinn.log_debug("Waiting on other nodes to come online")
        Kernel.sleep(5)
      }
    end

    initialize_server

    memcache_ips = []
    @nodes.each { |node|
      memcache_ips << node.private_ip if node.is_memcache?
    }
    Djinn.log_debug("Memcache servers will be at #{memcache_ips.join(', ')}")
    memcache_file = "#{CONFIG_FILE_LOCATION}/memcache_ips"
    memcache_contents = memcache_ips.join("\n")
    HelperFunctions.write_file(memcache_file, memcache_contents)

    write_apploadbalancer_location
    find_nearest_taskqueue
    write_taskqueue_nodes_file
    setup_config_files
    set_uaserver_ips 
    write_hypersoap
    start_api_services()

    # for neptune jobs, start a place where they can save output to
    # also, since apichecker does health checks on the app engine apis, 
    # start it up there too.

    apichecker_ip = get_shadow.public_ip
    apichecker_private_ip = get_shadow.private_ip
    apichecker_ip = my_node.public_ip if my_node.is_appengine?
    apichecker_private_ip = my_node.private_ip if my_node.is_appengine?
    ApiChecker.init(apichecker_ip, apichecker_private_ip,  @@secret)

    if my_node.is_shadow? or my_node.is_appengine?
      ApiChecker.start(get_login.public_ip, @userappserver_private_ip)
    end

    if my_node.is_load_balancer?
      start_load_balancer(get_login.public_ip, @userappserver_private_ip)
    end

    maybe_start_taskqueue_worker("apichecker")
    
    # appengine is started elsewhere
  end


  # Starts all of the services that this node has been assigned to run.
  # Also starts all services that all nodes run in an AppScale deployment.
  def start_api_services()
    # ejabberd uses uaserver for authentication
    # so start it after we find out the uaserver's ip

    threads = []
    if my_node.is_login?
      threads << Thread.new {
        start_ejabberd()
      }
    end

    @done_initializing = true

    # start zookeeper
    threads << Thread.new {
      if my_node.is_zookeeper?
        configure_zookeeper(@nodes, @my_index)
        init = !(@creds.include?("keep_zookeeper_data"))
        start_zookeeper(init)
      end

      ZKInterface.init(my_node, @nodes)
    }

#    if my_node.is_load_balancer?
#      threads << Thread.new {
#        start_load_balancer()
#      }
#    end

    if my_node.is_memcache?
      threads << Thread.new {
        start_memcache()
      }
    end

    if my_node.is_db_master?
      threads << Thread.new {
        start_db_master()
        # create initial tables
        if (my_node.is_db_master? || (defined?(is_priming_needed?) && is_priming_needed?(my_node))) && !restore_from_db?
          table = @creds['table']
          prime_script = "#{APPSCALE_HOME}/AppDB/#{table}/prime_#{table}.py"
          retries = 10
          retval = 0
          while retries > 0
            replication = @creds["replication"]
            Djinn.log_run("APPSCALE_HOME='#{APPSCALE_HOME}' MASTER_IP='localhost' LOCAL_DB_IP='localhost' python2.6 #{prime_script} #{replication}; echo $? > /tmp/retval")
            retval = `cat /tmp/retval`.to_i
            break if retval == 0
            Djinn.log_debug("Fail to create initial table. Retry #{retries} times.")
            Kernel.sleep(5)
            retries -= 1
          end
          if retval != 0
            Djinn.log_debug("Fail to create initial table. Could not startup AppScale.")
            exit(1)
          end
        end

        # Currently we always run the Datastore Server (DatastoreServer) and SOAP
        # server on the same nodes.
        if has_soap_server?(my_node)
          @state = "Starting up SOAP Server and Datastore Server"
          start_datastore_server()
          start_soap_server()
          HelperFunctions.sleep_until_port_is_open(HelperFunctions.local_ip, UserAppClient::SERVER_PORT)
        end
      }
    end

    if my_node.is_db_slave?
      threads << Thread.new {
        start_db_slave()

        # Currently we always run the Datastore Server and SOAP
        # server on the same nodes.
        if has_soap_server?(my_node)
          @state = "Starting up SOAP Server and Datastore Server"
          start_datastore_server()
          start_soap_server()
          HelperFunctions.sleep_until_port_is_open(HelperFunctions.local_ip, UserAppClient::SERVER_PORT)
        end
      }
    end

    # All nodes have application managers
    threads << Thread.new {
      start_app_manager_server()
    }

    if my_node.is_appengine?
      threads << Thread.new {
        start_blobstore_server()
      }
    end

    if my_node.is_taskqueue_master?
      threads << Thread.new {
        start_taskqueue_master()
      }
    elsif my_node.is_taskqueue_slave?
      threads << Thread.new {
        start_taskqueue_slave()
      }
    end

    # App Engine apps rely on the above services to be started, so
    # join all our threads here
    Djinn.log_debug("Waiting for all services to finish starting up")
    threads.each { |t| t.join() }
    Djinn.log_debug("API services have started on this node")

  end


  def start_blobstore_server
    db_local_ip = @userappserver_private_ip
    BlobServer.start(db_local_ip, DatastoreServer::LISTEN_PORT_NO_SSL)
    BlobServer.is_running(db_local_ip)

    return true
  end


  def start_taskqueue_master
    TaskQueue.start_master()      
    return true
  end


  def start_taskqueue_slave
    # All slaves connect to the master to start
    master_ip = nil
    @nodes.each { |node|
      master_ip = node.private_ip if node.is_taskqueue_master?
    }

    TaskQueue.start_slave(master_ip)
    return true
  end

  # Starts the application manager which is a SOAP service in charge of 
  # starting and stopping applications.
  def start_app_manager_server
    @state = "Starting up AppManager"
    env_vars = {}
    start_cmd = ["/usr/bin/python2.6 #{APPSCALE_HOME}/AppManager/app_manager_server.py"]
    stop_cmd = "pkill -9 app_manager_server"
    port = [AppManagerClient::SERVER_PORT]
    GodInterface.start(:appmanagerserver, start_cmd, stop_cmd, port, env_vars)
  end

  def start_soap_server
    db_master_ip = nil
    @nodes.each { |node|
      db_master_ip = node.private_ip if node.is_db_master?
    }
    abort("db master ip was nil") if db_master_ip.nil?

    db_local_ip = @userappserver_private_ip
            
    table = @creds['table']

    env_vars = {}

    env_vars['APPSCALE_HOME'] = APPSCALE_HOME
    env_vars['MASTER_IP'] = db_master_ip
    env_vars['LOCAL_DB_IP'] = db_local_ip

    if table == "simpledb"
      env_vars['SIMPLEDB_ACCESS_KEY'] = @creds['SIMPLEDB_ACCESS_KEY']
      env_vars['SIMPLEDB_SECRET_KEY'] = @creds['SIMPLEDB_SECRET_KEY']
    end

    start_cmd = ["/usr/bin/python2.6 #{APPSCALE_HOME}/AppDB/soap_server.py",
            "-t #{table} -s #{HelperFunctions.get_secret}"].join(' ')
    stop_cmd = "pkill -9 soap_server"
    port = [4343]

    GodInterface.start(:uaserver, start_cmd, stop_cmd, port, env_vars)
  end 

  def start_datastore_server
    db_master_ip = nil
    my_ip = my_node.public_ip
    @nodes.each { |node|
      db_master_ip = node.private_ip if node.is_db_master?
    }
    abort("db master ip was nil") if db_master_ip.nil?

    table = @creds['table']
    zoo_connection = get_zk_connection_string(@nodes)
    DatastoreServer.start(db_master_ip, @userappserver_private_ip, my_ip, table, zoo_connection)
    HAProxy.create_datastore_server_config(my_node.private_ip, DatastoreServer::PROXY_PORT, table)
    Nginx.create_datastore_server_config(my_node.private_ip, DatastoreServer::PROXY_PORT)
    Nginx.restart()

    # TODO check the return value
    DatastoreServer.is_running(my_ip)
  end

  def stop_blob_server
    BlobServer.stop
    Djinn.log_run("pkill -f blobstore_server")
  end 

  def stop_soap_server
    GodInterface.stop(:uaserver)
  end 

  # Stops the AppManager service
  #
  def stop_app_manager_server
    GodInterface.stop(:appmanagerserver)
  end 

  def stop_datastore_server
    DatastoreServer.stop(@creds['table']) 
  end
  
  def is_hybrid_cloud?
    if @creds["infrastructure"].nil?
      false
    else
      @creds["infrastructure"] == "hybrid"
    end
  end

  def is_cloud?
    !@creds["infrastructure"].nil?
  end

  def restore_from_db?
    @creds['restore_from_tar'] || @creds['restore_from_ebs']
  end

  def spawn_and_setup_appengine()
    # should also make sure the tools are on the vm and the envvars are set

    table = @creds['table']

    nodes = HelperFunctions.deserialize_info_from_tools(@creds["ips"])
    appengine_info = spawn_appengine(nodes)

    @state = "Copying over needed files and starting the AppController on the other VMs"
    
    keyname = @creds["keyname"] 
    appengine_info = Djinn.convert_location_array_to_class(appengine_info, keyname)
    @nodes.concat(appengine_info)
    find_me_in_locations
    write_database_info
    
    creds = @creds.to_a.flatten
    initialize_nodes_in_parallel(appengine_info)
  end

  def spawn_appengine(nodes)
    appengine_info = []
    if nodes.length > 0
      if is_hybrid_cloud?
        num_of_vms_needed = nodes.length
        @state = "Spawning up hybrid virtual machines"
        appengine_info = HelperFunctions.spawn_hybrid_vms(@creds, nodes)
      elsif is_cloud?
        @state = "Spawning up #{nodes.length} virtual machines"
        roles = nodes.values

        # since there's only one cloud, call it cloud1 to tell us
        # to use the first ssh key (the only key)
        imc = InfrastructureManagerClient.new(@@secret)
        appengine_info = imc.spawn_vms(nodes.length, @creds, roles, "cloud1")
        Djinn.log_debug("Received appengine info: #{appengine_info}")
      else
        nodes.each_pair do |ip,roles|
          # for xen the public and private ips are the same
          # and we call it cloud1 since the first key (only key)
          # is the key to use

          info = "#{ip}:#{ip}:#{roles}:i-SGOOBARZ:cloud1"
          appengine_info << info
        end
      end
    end

    return appengine_info
  end

  def initialize_nodes_in_parallel(node_info)
    threads = []
    node_info.each { |slave|
      threads << Thread.new {
        initialize_node(slave)
      }
    }

    threads.each { |t| t.join }
  end

  def initialize_node(node)
    copy_encryption_keys(node)
    validate_image(node)
    restore_db_state_if_needed(node)
    rsync_files(node)
    start_appcontroller(node)
  end

  def validate_image(node)
    ip = node.public_ip
    key = node.ssh_key
    HelperFunctions.ensure_image_is_appscale(ip, key)
    HelperFunctions.ensure_version_is_supported(ip, key)
    HelperFunctions.ensure_db_is_supported(ip, @creds["table"], key)
  end

  def restore_db_state_if_needed(dest_node)
    return unless dest_node.is_db_master?
    return unless @creds["restore_from_tar"]

    ip = dest_node.private_ip
    ssh_key = dest_node.ssh_key
    Djinn.log_debug("Restoring DB, copying data to DB master at #{ip}")
    db_tar_loc = @creds["restore_from_tar"]
    HelperFunctions.scp_file(db_tar_loc, db_tar_loc, ip, ssh_key)
  end

  def copy_encryption_keys(dest_node)
    ip = dest_node.private_ip
    Djinn.log_debug("Copying SSH keys to node at IP address #{ip}")
    ssh_key = dest_node.ssh_key

    HelperFunctions.sleep_until_port_is_open(ip, SSH_PORT)
    Kernel.sleep(3)

    if @creds["infrastructure"] == "ec2" or @creds["infrastructure"] == "hybrid" or @creds["infrastructure"] == "euca"
      options = "-o StrictHostkeyChecking=no -o NumberOfPasswordPrompts=0"
      enable_root_login = "sudo cp /home/ubuntu/.ssh/authorized_keys /root/.ssh/"
      Djinn.log_run("ssh -i #{ssh_key} #{options} 2>&1 ubuntu@#{ip} '#{enable_root_login}'")
    end

    secret_key_loc = "#{CONFIG_FILE_LOCATION}/secret.key"
    cert_loc = "#{CONFIG_FILE_LOCATION}/certs/mycert.pem"
    key_loc = "#{CONFIG_FILE_LOCATION}/certs/mykey.pem"
    pub_key = File.expand_path("~/.ssh/id_rsa.pub")

    HelperFunctions.scp_file(secret_key_loc, secret_key_loc, ip, ssh_key)
    HelperFunctions.scp_file(cert_loc, cert_loc, ip, ssh_key)
    HelperFunctions.scp_file(key_loc, key_loc, ip, ssh_key)
    scp_ssh_key_to_ip(ip, ssh_key, pub_key)

    # TODO: should be able to merge these together
    if is_hybrid_cloud?
      cloud_num = 1
      loop {
        cloud_type = @creds["CLOUD_TYPE"]
        break if cloud_type.nil? or cloud_type == ""
        cloud_keys_dir = File.expand_path("#{CONFIG_FILE_LOCATION}/keys/cloud#{cloud_num}")
        make_dir = "mkdir -p #{cloud_keys_dir}"

        keyname = @creds["keyname"]
        cloud_ssh_key = "#{cloud_keys_dir}/#{keyname}.key"
        cloud_private_key = "#{cloud_keys_dir}/mykey.pem"
        cloud_cert = "#{cloud_keys_dir}/mycert.pem"

        HelperFunctions.run_remote_command(ip, make_dir, ssh_key, NO_OUTPUT)
        HelperFunctions.scp_file(cloud_ssh_key, cloud_ssh_key, ip, ssh_key)
        HelperFunctions.scp_file(cloud_private_key, cloud_private_key, ip, ssh_key)
        HelperFunctions.scp_file(cloud_cert, cloud_cert, ip, ssh_key)
        cloud_num += 1
      }
    else
      cloud_keys_dir = File.expand_path("#{CONFIG_FILE_LOCATION}/keys/cloud1")
      make_dir = "mkdir -p #{cloud_keys_dir}"

      cloud_private_key = "#{cloud_keys_dir}/mykey.pem"
      cloud_cert = "#{cloud_keys_dir}/mycert.pem"

      HelperFunctions.run_remote_command(ip, make_dir, ssh_key, NO_OUTPUT)
      HelperFunctions.scp_file(ssh_key, ssh_key, ip, ssh_key)
      HelperFunctions.scp_file(cloud_private_key, cloud_private_key, ip, ssh_key)
      HelperFunctions.scp_file(cloud_cert, cloud_cert, ip, ssh_key)
    end
  end

 
  # Copies over SSH keys to ~/.ssh on the given machine, enabling that
  # machine to log in to itself or any other AppScale VM without being
  # prompted for a password. Note that since this copies keys to ~./ssh,
  # it will overwrite any keys that already exist there.
  # Args:
  #   ip: The IP address to copy SSH keys to.
  #   private_key: The SSH private key that should be copied over.
  #   public_key: The SSH public key that should be copied over.
  def scp_ssh_key_to_ip(ip, private_key, public_key)
    HelperFunctions.scp_file(private_key, "~/.ssh/id_rsa", ip,
      private_key)
    # this is needed for EC2 integration.
    HelperFunctions.scp_file(private_key, "~/.ssh/id_dsa", ip,
      private_key)
    HelperFunctions.scp_file(public_key, "~/.ssh/id_rsa.pub", ip,
      private_key)
  end


  def rsync_files(dest_node)
    controller = "#{APPSCALE_HOME}/AppController"
    server = "#{APPSCALE_HOME}/AppServer"
    loadbalancer = "#{APPSCALE_HOME}/AppDashboard"
    appdb = "#{APPSCALE_HOME}/AppDB"
    neptune = "#{APPSCALE_HOME}/Neptune"
    loki = "#{APPSCALE_HOME}/Loki"
    iaas_manager = "#{APPSCALE_HOME}/InfrastructureManager"
    xmpp_receiver = "#{APPSCALE_HOME}/XMPPReceiver"

    ssh_key = dest_node.ssh_key
    ip = dest_node.private_ip
    options = "-e 'ssh -i #{ssh_key}' -arv --filter '- *.pyc'"

    Djinn.log_run("rsync #{options} #{controller}/* root@#{ip}:#{controller}")
    Djinn.log_run("rsync #{options} #{server}/* root@#{ip}:#{server}")
    Djinn.log_run("rsync #{options} #{loadbalancer}/* root@#{ip}:#{loadbalancer}")
    Djinn.log_run("rsync #{options} --exclude='logs/*' --exclude='hadoop-*' --exclude='hbase/hbase-*' --exclude='voldemort/voldemort/*' --exclude='cassandra/cassandra/*' #{appdb}/* root@#{ip}:#{appdb}")
    Djinn.log_run("rsync #{options} #{neptune}/* root@#{ip}:#{neptune}")
    Djinn.log_run("rsync #{options} #{loki}/* root@#{ip}:#{loki}")
    Djinn.log_run("rsync #{options} #{iaas_manager}/* root@#{ip}:#{iaas_manager}")
    Djinn.log_run("rsync #{options} #{xmpp_receiver}/* root@#{ip}:#{xmpp_receiver}")
  end

  def setup_config_files()
    @state = "Setting up database configuration files"

    master_ip = []
    slave_ips = []

    # load datastore helper
    # TODO: this should be the class or module
    table = @creds['table']
    # require db_file
    begin
      require "#{APPSCALE_HOME}/AppDB/#{table}/#{table}_helper"
    rescue Exception => e
      backtrace = e.backtrace.join("\n")
      bad_datastore_msg = "Unable to find #{table} helper." + \
        " Please verify datastore type: #{e}\n#{backtrace}"
      Djinn.log_debug(bad_datastore_msg)
      abort(bad_datastore_msg)
    end
    FileUtils.mkdir_p("#{APPSCALE_HOME}/AppDB/logs")

    @nodes.each { |node| 
      master_ip = node.private_ip if node.jobs.include?("db_master")
      slave_ips << node.private_ip if node.jobs.include?("db_slave")
    }

    Djinn.log_debug("Master is at #{master_ip}, slaves are at #{slave_ips.join(', ')}")

    my_public = my_node.public_ip
    HelperFunctions.write_file("#{CONFIG_FILE_LOCATION}/my_public_ip", "#{my_public}\n")

    my_private = my_node.private_ip
    HelperFunctions.write_file("#{CONFIG_FILE_LOCATION}/my_private_ip", "#{my_private}\n")
   
    head_node_ip = get_public_ip(@creds['hostname'])
    HelperFunctions.write_file("#{CONFIG_FILE_LOCATION}/head_node_ip", "#{head_node_ip}\n")

    login_ip = get_login.public_ip
    HelperFunctions.write_file("#{CONFIG_FILE_LOCATION}/login_ip", "#{login_ip}\n")
    
    masters_file = "#{CONFIG_FILE_LOCATION}/masters"
    HelperFunctions.write_file(masters_file, "#{master_ip}\n")

    if @nodes.length  == 1
      Djinn.log_debug("Only saw one machine, therefore my node is " +
        "also a slave node")
      slave_ips = [ my_private ]
    end
    
    slave_ips_newlined = slave_ips.join("\n")
    HelperFunctions.write_file("#{CONFIG_FILE_LOCATION}/slaves", "#{slave_ips_newlined}\n")

    # Invoke datastore helper function
    setup_db_config_files(master_ip, slave_ips, @creds)

    update_hosts_info()

    # use iptables to lock down outside traffic
    # nodes can talk to each other on any port
    # but only the outside world on certain ports
    #`iptables --flush`
    if FIREWALL_IS_ON
      Djinn.log_run("bash #{APPSCALE_HOME}/firewall.conf")
    end
  end

  # Writes a file to the local filesystem that contains the IP address
  # of a machine that runs the AppLoadBalancer. AppServers use this file
  # to know where to send users to log in. Because users have to be able
  # to access this IP address, we use the public IP here instead of the
  # private IP.
  def write_apploadbalancer_location()
    login_file = "#{CONFIG_FILE_LOCATION}/apploadbalancer_public_ip"
    login_ip = get_login.public_ip()
    HelperFunctions.write_file(login_file, login_ip)
  end


  # Writes a file to the local filesystem that contains the IP
  # address of the 'nearest' machine running the TaskQueue service.
  # 'Nearest' is defined as being this node's IP if our node runs TQ,
  # or a random node that runs TQ otherwise.
  def find_nearest_taskqueue()
    rabbitmq_ip = nil
    if my_node.is_taskqueue_master? or my_node.is_taskqueue_slave?
      rabbitmq_ip = my_node.private_ip
    end

    if rabbitmq_ip.nil?
      rabbitmq_ips = []
      @nodes.each { |node|
        if node.is_taskqueue_master? or node.is_taskqueue_slave?
          rabbitmq_ips << node.private_ip
        end
      }
      Djinn.log_debug("TaskQueue servers are at #{rabbitmq_ips.join(', ')}")

      # pick one at random
      rabbitmq_ip = rabbitmq_ips.sort_by { rand }[0]
    end

    Djinn.log_debug("AppServers on this node will connect to TaskQueue " +
      "at #{rabbitmq_ip}")
    rabbitmq_file = "#{CONFIG_FILE_LOCATION}/rabbitmq_ip"
    rabbitmq_contents = rabbitmq_ip
    HelperFunctions.write_file(rabbitmq_file, rabbitmq_contents)
  end
 
  # Writes a file to the local file system that tells the taskqueue master
  # all nodes which are taskqueue nodes. 
  def write_taskqueue_nodes_file
    taskqueue_ips = []
    @nodes.each { |node|
      taskqueue_ips << node.private_ip if node.is_taskqueue_master? or node.is_taskqueue_slave?
    }
    taskqueue_contents = taskqueue_ips.join("\n")
    HelperFunctions.write_file(TASKQUEUE_FILE,  taskqueue_contents)
  end

  # Updates files on this machine with information about our hostname
  # and a mapping of where other machines are located.
  def update_hosts_info()
    all_nodes = ""
    @nodes.each_with_index { |node, index|
      all_nodes << "#{HelperFunctions.convert_fqdn_to_ip(node.private_ip)} appscale-image#{index}\n"
    }
    
    new_etc_hosts = <<HOSTS
127.0.0.1 localhost.localdomain localhost
127.0.1.1 localhost
::1     ip6-localhost ip6-loopback
fe00::0 ip6-localnet
ff00::0 ip6-mcastprefix
ff02::1 ip6-allnodes
ff02::2 ip6-allrouters
ff02::3 ip6-allhosts
#{all_nodes}
HOSTS

    etc_hosts = "/etc/hosts"
    File.open(etc_hosts, "w+") { |file| file.write(new_etc_hosts) }    

    etc_hostname = "/etc/hostname"
    my_hostname = "appscale-image#{@my_index}"
    File.open(etc_hostname, "w+") { |file| file.write(my_hostname) }

    Djinn.log_run("/bin/hostname #{my_hostname}")
  end


  # Writes new nginx configuration files for the App Engine applications
  # hosted in this deployment. Callers should invoke this method whenever
  # there is a change in the number of machines hosting App Engine apps.
  def regenerate_nginx_config_files()
    Djinn.log_debug("Regenerating nginx config files for App Engine apps")
    my_public = my_node.public_ip
    my_private = my_node.private_ip
    login_ip = get_login.private_ip

    Djinn.log_debug("@app_info_map is #{@app_info_map.inspect}")
    @apps_loaded.each { |app|  
      Djinn.log_debug("Regenerating nginx config for app #{app}")
      app_number = @app_info_map[app]['nginx'] - Nginx::START_PORT
      proxy_port = HAProxy.app_listen_port(app_number)
      Nginx.write_fullproxy_app_config(app, app_number, my_public,
        my_private, proxy_port, login_ip, get_all_appengine_nodes())
    }
    Djinn.log_debug("Done writing new nginx config files!")
    Nginx.reload()
  end


  def write_hypersoap()
    HelperFunctions.write_file("#{CONFIG_FILE_LOCATION}/hypersoap", @userappserver_private_ip)
  end

  def my_node()
    if @my_index.nil?
      find_me_in_locations
    end

    if @my_index.nil?
      Djinn.log_debug("My index is nil - is nodes nil? #{@nodes.nil?}")
      if @nodes.nil?
        Djinn.log_debug("My nodes is nil also, timing error? race condition?")
      else
        Djinn.log_debug("Setting it to 0 position, even though it was not found")
        # pray its in the 0 position
        return @nodes[0]
      end
    end

    @nodes[@my_index]
  end
  
  # Perform any necessary initialization steps before we begin starting up services
  def initialize_server
    my_public_ip = my_node.public_ip
    head_node_ip = get_public_ip(@creds['hostname'])

    HAProxy.initialize_config
    Nginx.initialize_config
    Collectd.initialize_config(my_public_ip, head_node_ip)
    Monitoring.reset
  end

  def start_appcontroller(node)
    ip = node.private_ip
    ssh_key = node.ssh_key

    remote_home = HelperFunctions.get_remote_appscale_home(ip, ssh_key)
    env = {
      'APPSCALE_HOME' => APPSCALE_HOME,
      'EC2_HOME' => ENV['EC2_HOME'],
      'JAVA_HOME' => ENV['JAVA_HOME']
    }
    start = "ruby #{remote_home}/AppController/djinnServer.rb"
    stop = "ruby #{remote_home}/AppController/terminate.rb"

    # remove any possible appcontroller state that may not have been
    # properly removed in non-cloud runs
    remove_state = "rm -rf #{CONFIG_FILE_LOCATION}/appcontroller-state.json"
    HelperFunctions.run_remote_command(ip, remove_state, ssh_key, NO_OUTPUT)

    GodInterface.start_god(ip, ssh_key)
    Kernel.sleep(1)

    begin
      GodInterface.start(:controller, start, stop, SERVER_PORT, env, ip, ssh_key)
      HelperFunctions.sleep_until_port_is_open(ip, SERVER_PORT, USE_SSL, 60)
    rescue Exception => except
      backtrace = except.backtrace.join("\n")
      remote_start_msg = "[remote_start] Unforeseen exception when " + \
        "talking to #{ip}: #{except}\nBacktrace: #{backtrace}"
      Djinn.log_debug(remote_start_msg)
      retry
    end

    Djinn.log_debug("Sending data to #{ip}")
    acc = AppControllerClient.new(ip, @@secret)

    loc_array = Djinn.convert_location_class_to_array(@nodes)
    credentials = @creds.to_a.flatten

    result = acc.set_parameters(loc_array, credentials, @app_names)
    Djinn.log_debug("#{ip} responded with #{result}")
  end

  def is_running?(name)
    !`ps ax | grep #{name} | grep -v grep`.empty?
  end

  def start_memcache()
    @state = "Starting up memcache"
    Djinn.log_debug("Starting up memcache")
    start_cmd = "/usr/bin/memcached -d -m 32 -p 11211 -u root"
    stop_cmd = "pkill memcached"
    GodInterface.start(:memcached, start_cmd, stop_cmd, [11211])
  end

  def stop_memcache()
    GodInterface.stop(:memcached)
  end

  def start_ejabberd()
    @state = "Starting up XMPP server"
    my_public = my_node.public_ip
    Ejabberd.stop
    Djinn.log_run("rm -f /var/lib/ejabberd/*")
    Ejabberd.write_auth_script(my_public, get_db_master.private_ip, @@secret)
    Ejabberd.write_config_file(my_public)
    Ejabberd.start
  end

  def stop_ejabberd()
    Ejabberd.stop
  end

  def start_load_balancer(login_ip, uaserver_ip)
    @state = "Starting up Load Balancer"
    Djinn.log_debug("Starting up Load Balancer")

    my_public = my_node.public_ip
    my_private = my_node.private_ip
    HAProxy.create_app_load_balancer_config(my_public, my_private, 
      LoadBalancer.proxy_port)
    Nginx.create_app_load_balancer_config(my_public, my_private, 
      LoadBalancer.proxy_port)
<<<<<<< HEAD
    Djinn.log_debug("Calling LoadBalancer.start")
    LoadBalancer.start(login_ip, uaserver_ip, my_public, my_private, @@secret)
    Djinn.log_debug("Restarting Nginx")
=======
    LoadBalancer.start
    HAProxy.start
>>>>>>> 6a09dc5f
    Nginx.restart
    Djinn.log_debug("Restarting collectd")
    Collectd.restart

    head_node_ip = get_public_ip(@creds['hostname'])
    if my_public == head_node_ip
      # Only start monitoring on the head node
      HAProxy.create_app_monitoring_config(my_public, my_private, 
        Monitoring.proxy_port)
      Nginx.create_app_monitoring_config(my_public, my_private, 
        Monitoring.proxy_port)
      Djinn.log_debug("Restarting Nginx")
      Nginx.restart
      Djinn.log_debug("Starting App Monitoring")
      Monitoring.start
    end

    LoadBalancer.server_ports.each do |port|
      Djinn.log_debug("Waiting for LoadBalancer to open port #{port}")
      HelperFunctions.sleep_until_port_is_open("localhost", port)
      begin
        Djinn.log_debug("Asking for response from LoadBalancer on port #{port}")
        Net::HTTP.get_response("localhost:#{port}", '/')
        Djinn.log_debug("Got for response from LoadBalancer on port #{port}")
      rescue SocketError
      end
    end
  end

  def stop_load_balancer()
    Djinn.log_debug("Shutting down Load Balancer")
    LoadBalancer.stop
  end

  def start_shadow()
    Djinn.log_debug("Starting Shadow role")
  end

  def stop_shadow()
    Djinn.log_debug("Stopping Shadow role")
  end

  #
  # Swaps out an application with one that relays an error message to the 
  # developer. It will take the application that currently exists in the 
  # application folder, deletes it, and places a templated app that prints out the 
  # given error message. 
  #
  # Args: 
  #   app_name: Name of application to construct an error application for
  #   err_msg: A String message that will be displayed as 
  #            the reason why we couldn't start their application.
  #
  # Returns: 
  #   Returns: Nothing
  #
  def place_error_app(app_name, err_msg)
    Djinn.log_debug("Placing error application for #{app_name} because of: #{err_msg}")
    ea = ErrorApp.new(app_name, err_msg)
    ea.generate() 
  end

  def start_appengine()
    @state = "Preparing to run AppEngine apps if needed"
    db_private_ip = nil
    @nodes.each { |node|
      if node.is_db_master? or node.is_db_slave?
        if HelperFunctions.is_port_open?(node.private_ip, 4343,
          HelperFunctions::USE_SSL)
          Djinn.log_debug("UAServer port open on #{node.private_ip} - using it!")
          db_private_ip = node.private_ip
          break
        else
          Djinn.log_debug("UAServer port not open on #{node.private_ip} - skipping!")
          next
        end
      end
    }
    if db_private_ip.nil?
      Djinn.log_debug("Couldn't find a live db node - falling back to UAServer IP")
      db_private_ip = @userappserver_private_ip
    end

    Djinn.log_debug("Starting appengine - pbserver is at [#{db_private_ip}]")

    uac = UserAppClient.new(db_private_ip, @@secret)
    app_manager = AppManagerClient.new()

    if @restored == false #and restore_from_db?
      Djinn.log_debug("Need to restore")
      app_list = uac.get_all_apps()
      app_list.each { |app|
        if uac.does_app_exist?(app)
          Djinn.log_debug("App #{app} is enabled, so restoring it")
          @app_names = @app_names + [app]
        else
          Djinn.log_debug("App #{app} is not enabled, moving on")
        end
      }

      @app_names.uniq!
      Djinn.log_debug("Decided to restore these apps: [#{@app_names.join(', ')}]")
      @restored = true
    end

    APPS_LOCK.synchronize {
      apps_to_load = @app_names - @apps_loaded - ["none"]
      apps_to_load.each { |app|
        app_data = uac.get_app_data(app)
        loop {
          Djinn.log_debug("Waiting for app data to have instance info for app named #{app}: #{app_data}")

          app_data = uac.get_app_data(app)
          if app_data[0..4] != "Error"
            break
          end
          Kernel.sleep(5)
        }

        my_public = my_node.public_ip
        my_private = my_node.private_ip
        app_language = app_data.scan(/language:(\w+)/).flatten.to_s
        
        @app_info_map[app] = {}
        @app_info_map[app]['language'] = app_language

        # TODO: merge these 
        shadow = get_shadow
        shadow_ip = shadow.private_ip
        ssh_key = shadow.ssh_key
        app_dir = "/var/apps/#{app}/app"
        app_path = "#{app_dir}/#{app}.tar.gz"
        FileUtils.mkdir_p(app_dir)
         
        if !copy_app_to_local(app)
          place_error_app(app, "ERROR: Failed to copy app: #{app}")
        end
        HelperFunctions.setup_app(app)

        maybe_start_taskqueue_worker(app)

        if my_node.is_shadow?
          CronHelper.update_cron(my_public, app_language, app)
          start_xmpp_for_app(app, app_language)
        end
        app_number = @nginx_port - Nginx::START_PORT
        proxy_port = HAProxy.app_listen_port(app_number)
        login_ip = get_login.private_ip

        if my_node.is_login? and !my_node.is_appengine?
          success = Nginx.write_fullproxy_app_config(app, app_number, my_public,
            my_private, proxy_port, login_ip, get_all_appengine_nodes())
          if success
            Nginx.reload
          else
            err_msg = "ERROR: Failure to create valid nginx config file" + \
                      " for application #{app} full proxy."
            place_error_app(app, err_msg)
          end

          @app_info_map[app]['nginx'] = @nginx_port
          @app_info_map[app]['haproxy'] = @haproxy_port

          @nginx_port += 1
          @haproxy_port += 1
        end


        if my_node.is_appengine?
          app_number = @nginx_port - Nginx::START_PORT
          start_port = HelperFunctions::APP_START_PORT
          begin
            static_handlers = HelperFunctions.parse_static_data(app)
          rescue Exception => e
            # This specific exception may be a json parse error
            error_msg = "ERROR: Unable to parse app.yaml file for #{app}." + \
                        " Exception of #{e.class} with message #{e.message}" 
            place_error_app(app, error_msg)
            static_handlers = []
          end
          proxy_port = HAProxy.app_listen_port(app_number)
          login_ip = get_login.private_ip
          success = Nginx.write_app_config(app, app_number, my_public, my_private,
            proxy_port, static_handlers, login_ip)
          if !success
            error_msg = "ERROR: Failure to create valid nginx config file " + \
                        "for application #{app}."
            place_error_app(app, error_msg)
          end
          Collectd.write_app_config(app)

          # send a warmup request to the app to get it loaded - can shave a
          # number of seconds off the initial request if it's java or go
          # go provides a default warmup route
          # TODO: if the user specifies a warmup route, call it instead of /
          warmup_url = "/"

          @app_info_map[app]['appengine'] = []
          @num_appengines.times { |index|
            Djinn.log_debug("Starting #{app_language} app #{app} on " +
              "#{HelperFunctions.local_ip}:#{@appengine_port}")
            @app_info_map[app]['appengine'] << @appengine_port

            xmpp_ip = get_login.public_ip

            pid = app_manager.start_app(app, @appengine_port, 
              get_load_balancer_ip(), @nginx_port, app_language, 
              xmpp_ip, [Djinn.get_nearest_db_ip(false)],
              HelperFunctions.get_app_env_vars(app))

            if pid == -1
              place_error_app(app, "ERROR: Unable to start application " + \
                  "#{app}. Please check the application logs.") 
            end

            pid_file_name = "#{CONFIG_FILE_LOCATION}/#{app}-#{@appengine_port}.pid"
            HelperFunctions.write_file(pid_file_name, pid)

            @appengine_port += 1
          }

          HAProxy.update_app_config(app, app_number, 
            @app_info_map[app]['appengine'], my_private)
          Nginx.reload
          HAProxy.reload
          Collectd.restart

          loop {
            Kernel.sleep(5)
            success = uac.add_instance(app, my_public, @nginx_port)
            Djinn.log_debug("Add instance returned #{success}")
            if success  
              # tell ZK that we are hosting the app in case we die, so that
              # other nodes can update the UserAppServer on its behalf
              ZKInterface.add_app_instance(app, my_public, @nginx_port)
              break
            end
          }

          nginx = @nginx_port
          haproxy = @haproxy_port

          # Update our local information so that we know later what ports
          # we're using to host this app on for nginx and haproxy
          @app_info_map[app]['nginx'] = @nginx_port
          @app_info_map[app]['haproxy'] = @haproxy_port

          login_ip = get_login.public_ip

          Thread.new {
            haproxy_location = "http://#{my_private}:#{haproxy}#{warmup_url}"
            nginx_location = "http://#{my_public}:#{nginx}#{warmup_url}"

            wget_haproxy = "wget #{WGET_OPTIONS} #{haproxy_location}"
            wget_nginx = "wget #{WGET_OPTIONS} #{nginx_location}"

            Djinn.log_run(wget_haproxy)
            Djinn.log_run(wget_nginx)
          }

          @nginx_port += 1
          @haproxy_port += 1

          # now doing this at the real end so that the tools will
          # wait for the app to actually be running before returning
          done_uploading(app, app_path, @@secret)
        end

        Monitoring.restart if my_node.is_shadow?
        APPS_LOCK.synchronize {
          if @app_names.include?("none")
            @apps_loaded = @apps_loaded - ["none"]
            @app_names = @app_names - ["none"]
          end
          
          @apps_loaded << app
        }
      }

    } # end of synchronize
  end


  # This method guards access to perform_scaling_for_appservers so that only 
  # one thread call it at a time. We also only perform scaling if the user 
  # wants us to, and simply return otherwise.
  #
  def scale_appservers
    if !my_node.is_appengine?
      return
    end

    if @creds["autoscale"].downcase == "true"
      perform_scaling_for_appservers()
    end
  end


  # Adds or removes AppServers within a node based on the number of requests
  # that each application has received as well as the number of requests that
  # are sitting in haproxy's queue, waiting to be served.
  #
  # TODO: Accessing global state should use a lock. Failure to do so causes 
  #   race conditions where arrays are accessed using indexes that are no 
  #   longer valid. 
  #
  def perform_scaling_for_appservers()
    APPS_LOCK.synchronize {
      @apps_loaded.each { |app_name|

        next if app_name == "none"  
        initialize_scaling_info_for_app(app_name)

        if is_cpu_or_mem_maxed_out?(@app_info_map[app_name]['language'])
          return
        end

        case get_scaling_info_for_app(app_name)
        when :scale_up
          try_to_scale_up(app_name)
        when :scale_down
          try_to_scale_down(app_name)
        end
      }
    }
  end


  # Sets up information about the request rate and number of requests in
  # haproxy's queue for the given application.
  #
  # Args:
  #   app_name: The name of the application to set up scaling info
  #
  def initialize_scaling_info_for_app(app_name)
    return if @initialized_apps[app_name]

    @req_rate[app_name] = []
    @req_in_queue[app_name] = []

    # Fill in req_rate and req_in_queue with dummy info for now
    NUM_DATA_POINTS.times { |i|
      @req_rate[app_name][i] = 0
      @req_in_queue[app_name][i] = 0
    }

    if !@last_decision.has_key?(app_name)
      @last_decision[app_name] = 0
    end

    @initialized_apps[app_name] = true
  end
  

  # Looks at how much CPU and memory is being used system-wide, to determine
  # if a new AppServer should be added. As AppServers in different languages
  # consume different amounts of CPU and memory, we consult the global
  # variables that indicate what the maximum CPU and memory limits are for
  # a new AppServer in the given language.
  def is_cpu_or_mem_maxed_out?(language)
    stats = get_stats(@@secret)
    Djinn.log_debug("CPU used: #{stats['cpu']}, mem used: #{stats['memory']}")

    current_cpu = stats['cpu']
    max_cpu = MAX_CPU_FOR_APPSERVERS[language]

    if current_cpu > max_cpu
      Djinn.log_debug("Not enough CPU is free to spawn up a new #{language} " +
        "AppServer (#{current_cpu} CPU used > #{max_cpu} maximum)")
      return true
    end

    current_mem = Float(stats['memory'])
    max_mem = MAX_MEM_FOR_APPSERVERS[language]

    if current_mem > max_mem
      Djinn.log_debug("Not enough memory is free to spawn up a new " +
        "#{language} AppServer (#{current_mem} memory used > #{max_mem} " +
        "maximum)")
      return true
    end
    return false
  end


  # Queries haproxy to see how many requests are queued for a given application
  # and how many requests are served at a given time. Based on this information,
  # this method reports whether or not AppServers should be added, removed, or
  # if no changes are needed.
  def get_scaling_info_for_app(app_name)
    autoscale_log = File.open(AUTOSCALE_LOG_FILE, "a+")
    autoscale_log.puts("Getting scaling info for application #{app_name}")
  
    # Average Request rates and queued requests set to 0
    avg_req_rate = 0
    avg_req_in_queue = 0
  
    # Move all the old data over one spot in our arrays (basically making
    # these rotating buffers) and see the average number of requests received
    # and enqueued from the old data
    (NUM_DATA_POINTS-1).times { |i|
      @req_rate[app_name][i] = @req_rate[app_name][i+1]
      @req_in_queue[app_name][i] = @req_in_queue[app_name][i+1]
      avg_req_rate += @req_rate[app_name][i+1].to_i
      avg_req_in_queue += @req_in_queue[app_name][i+1].to_i
    }

    # Now see how many requests came in for our app and how many are enqueued
    monitor_cmd = "echo \"show info;show stat\" | " +
      "socat stdio unix-connect:/etc/haproxy/stats | grep #{app_name}"

    `#{monitor_cmd}`.each { |line|
      parsed_info = line.split(',')
      if parsed_info.length < REQ_RATE_INDEX  # not a line with request info
        next
      end

      service_name = parsed_info[SERVICE_NAME_INDEX]
      req_in_queue_present = parsed_info[REQ_IN_QUEUE_INDEX]
      req_rate_present = parsed_info[REQ_RATE_INDEX]
      
      if service_name == "FRONTEND"
        autoscale_log.puts("#{service_name} Request Rate #{req_rate_present}")
        req_rate_present = parsed_info[REQ_RATE_INDEX]
        avg_req_rate += req_rate_present.to_i
        @req_rate[app_name][NUM_DATA_POINTS-1] = req_rate_present
      end
      
      if service_name == "BACKEND"
        autoscale_log.puts("#{service_name} Queued Currently " +
          "#{req_in_queue_present}")
        req_in_queue_present = parsed_info[REQ_IN_QUEUE_INDEX]
        avg_req_in_queue += req_in_queue_present.to_i
        @req_in_queue[app_name][NUM_DATA_POINTS-1] = req_in_queue_present
      end
    }
      
    total_req_in_queue = avg_req_in_queue

    avg_req_rate /= NUM_DATA_POINTS
    avg_req_in_queue /= NUM_DATA_POINTS

    autoscale_log.puts("[#{app_name}] Average Request rate: #{avg_req_rate}")
    autoscale_log.puts("[#{app_name}] Average Queued requests: " +
      "#{avg_req_in_queue}")

    if avg_req_rate <= SCALEDOWN_REQUEST_RATE_THRESHOLD and 
      total_req_in_queue.zero?
      return :scale_down
    end

    if avg_req_rate > SCALEUP_REQUEST_RATE_THRESHOLD and 
      avg_req_in_queue > SCALEUP_QUEUE_SIZE_THRESHOLD
      return :scale_up
    end

    return :no_change
  end


  def try_to_scale_up(app_name)
    time_since_last_decision = Time.now.to_i - @last_decision[app_name]
    if @app_info_map[app_name].nil?
      Djinn.log_debug("Not scaling up app #{app_name}, since we aren't " +
        "hosting it anymore.")
      return
    end

    appservers_running = @app_info_map[app_name]['appengine'].length
          
    if time_since_last_decision > SCALEUP_TIME_THRESHOLD and 
      !@app_info_map[app_name]['appengine'].nil? and
      appservers_running < MAX_APPSERVERS_ON_THIS_NODE

      Djinn.log_debug("Adding a new AppServer on this node for #{app_name}")
      add_appserver_process(app_name)
      @last_decision[app_name] = Time.now.to_i
    elsif time_since_last_decision <= SCALEUP_TIME_THRESHOLD
      return 
    elsif !@app_info_map[app_name]['appengine'].nil? and
      appservers_running > MAX_APPSERVERS_ON_THIS_NODE

      Djinn.log_debug("The maximum number of AppServers for this app " +
        "are already running, so don't add any more")
    end
  end


  def try_to_scale_down(app_name)
    time_since_last_decision = Time.now.to_i - @last_decision[app_name]
    if @app_info_map[app_name].nil?
      Djinn.log_debug("Not scaling down app #{app_name}, since we aren't " +
        "hosting it anymore.")
      return
    end

    appservers_running = @app_info_map[app_name]['appengine'].length

    if time_since_last_decision > SCALEDOWN_TIME_THRESHOLD and
      !@app_info_map[app_name]['appengine'].nil? and
      appservers_running > MIN_APPSERVERS_ON_THIS_NODE

      Djinn.log_debug("Removing an AppServer on this node for #{app_name}")
      remove_appserver_process(app_name)
      @last_decision[app_name] = Time.now.to_i
    elsif !@app_info_map[app_name]['appengine'].nil? and
      appservers_running <= MIN_APPSERVERS_ON_THIS_NODE
    elsif time_since_last_decision <= SCALEDOWN_TIME_THRESHOLD 
      return
    end
  end


  # Starts a new AppServer for the given application.
  # TODO(cgb): This is mostly copy-pasta'd from start_appengine - consolidate
  # this somehow
  #
  # Args:
  #   app: Name of the application for which we're adding a process instance
  #
  def add_appserver_process(app)
    # Starting a appserver instance on request to scale the application 
    @state = "Adding an AppServer for #{app}"

    uac = UserAppClient.new(@userappserver_private_ip, @@secret)
    app_manager = AppManagerClient.new()

    warmup_url = "/"

    app_data = uac.get_app_data(app)
    
    Djinn.log_debug("Get app data for #{app} said [#{app_data}]")

    loop {
        Djinn.log_debug("Waiting for app data to have instance info for app named #{app}: #{app_data}")

        app_data = uac.get_app_data(app)
        if app_data[0..4] != "Error"
          break
        end
        sleep(5)
     }
    
    app_language = app_data.scan(/language:(\w+)/).flatten.to_s
    my_public = my_node.public_ip
    my_private = my_node.private_ip

    app_is_enabled = uac.does_app_exist?(app)
    Djinn.log_debug("is app #{app} enabled? #{app_is_enabled}")
    if app_is_enabled == "false"
      return  
    end

    nginx_port = @app_info_map[app]['nginx']
    haproxy_port = @app_info_map[app]['haproxy']
    @app_info_map[app]['appengine'] << @appengine_port

    app_number = nginx_port - Nginx::START_PORT

    my_private = my_node.private_ip
    Djinn.log_debug("port apps error contains - #{@app_info_map[app]['appengine']}")
    HAProxy.update_app_config(app, app_number, @app_info_map[app]['appengine'],
      my_private)     

    Djinn.log_debug("Adding #{app_language} app #{app} on #{HelperFunctions.local_ip}:#{@appengine_port} ")

    xmpp_ip = get_login.public_ip

    pid = app_manager.start_app(app, @appengine_port, 
            get_load_balancer_ip(), nginx_port, app_language, 
            xmpp_ip, [Djinn.get_nearest_db_ip(false)],
            HelperFunctions.get_app_env_vars(app))

    if pid == -1
      Djinn.log_debug("ERROR: Unable to start application #{app} on port #{@appengine_port}.") 
      next
    end
    pid_file_name = "#{CONFIG_FILE_LOCATION}/#{app}-#{@appengine_port}.pid"
    HelperFunctions.write_file(pid_file_name, pid)

    @appengine_port += 1

    # Nginx.reload 
    HAProxy.reload
    Collectd.restart

    # add_instance_info = uac.add_instance(app, my_public, @nginx_port)
   
    Thread.new {
      haproxy_location = "http://#{my_private}:#{haproxy_port}#{warmup_url}"
      nginx_location = "http://#{my_public}:#{nginx_port}#{warmup_url}"

      wget_haproxy = "wget #{WGET_OPTIONS} #{haproxy_location}"
      wget_nginx = "wget #{WGET_OPTIONS} #{nginx_location}"
 
      Djinn.log_run(wget_haproxy)
      Djinn.log_run(wget_nginx)
    }
  end


  # Terminates a random AppServer that hosts the specified App Engine app.
  #
  # Args:
  #   app: The name of the application for which we're removing a 
  #        process instance
  #
  def remove_appserver_process(app)
    @state = "Stopping an AppServer to free unused resources"
    Djinn.log_debug("Deleting appserver instance to free up unused resources")

    uac = UserAppClient.new(@userappserver_private_ip, @@secret)
    app_manager = AppManagerClient.new()
    warmup_url = "/"

    my_public = my_node.public_ip
    my_private = my_node.private_ip
    app_number = @app_info_map[app]['nginx'] - Nginx::START_PORT

    app_data = uac.get_app_data(app)

    Djinn.log_debug("Get app data for #{app} said [#{app_data}]")

    app_is_enabled = uac.does_app_exist?(app)
    Djinn.log_debug("is app #{app} enabled? #{app_is_enabled}")
    if app_is_enabled == "false"
      return
    end

    # Select a random AppServer to kill.
    ports = @app_info_map[app]['appengine']
    port = ports[rand(ports.length)]

    if !app_manager.stop_app_instance(app, port)
      Djinn.log_debug("Unable to stop instance on port #{port} app #{app_name}") 
    end

    # Delete the port number from the app_info_map
    @app_info_map[app]['appengine'].delete(port)

    HAProxy.update_app_config(app, app_number, @app_info_map[app]['appengine'],
      my_private)
    HAProxy.reload
  end 
 

  def stop_appengine()
    Djinn.log_debug("Shutting down AppEngine")

    uac = UserAppClient.new(@userappserver_private_ip, @@secret)
    app_list = uac.get_all_apps()
    my_public = my_node.public_ip

    Djinn.log_debug("All apps are [#{app_list.join(', ')}]")
    app_list.each { |app|
      if uac.does_app_exist?(app)
        Djinn.log_debug("App #{app} is enabled, so stopping it.")
        hosts = uac.get_hosts_for_app(app)
        Djinn.log_debug("[Stop appengine] hosts for #{app} is [#{hosts.join(', ')}]")
        hosts.each { |host|
          Djinn.log_debug("[Stop appengine] deleting instance for app #{app} at #{host}")
          ip, port = host.split(":")
          uac.delete_instance(app, ip, port)
        }

        Djinn.log_debug("Finished deleting instances for app #{app}")
        Nginx.reload
      else
        Djinn.log_debug("App #{app} wasnt enabled, skipping it")
      end
    }

    APPS_LOCK.synchronize { 
      @app_names = []
      @apps_loaded = []
      @restored = false
    }
  
    Djinn.log_run("pkill -f dev_appserver")
    Djinn.log_run("pkill -f DevAppServerMain")
  end

  # Returns true on success, false otherwise
  def copy_app_to_local(appname)
    app_dir = "/var/apps/#{appname}/app"
    app_path = "#{app_dir}/#{appname}.tar.gz"

    if File.exists?(app_path)
      Djinn.log_debug("I already have a copy of app #{appname} - won't grab it remotely")
      return true
    else
      Djinn.log_debug("I don't have a copy of app #{appname} - will grab it remotely")
    end

    nodes_with_app = []
    loop {
      nodes_with_app = ZKInterface.get_app_hosters(appname)
      break if !nodes_with_app.empty?
      Djinn.log_debug("Waiting for a node to have a copy of app #{appname}")
      Kernel.sleep(5)
    }

    # Try 3 times on each node known to have this application
    nodes_with_app.each { |node|
      ssh_key = node.ssh_key
      ip = node.public_ip
      tries = 3
      loop {
        Djinn.log_debug("Trying #{ip}:#{app_path} for the application")
        Djinn.log_run("scp -o StrictHostkeyChecking=no -i #{ssh_key} #{ip}:#{app_path} #{app_path}")
        if File.exist?("#{app_path}") == true
          Djinn.log_debug("Got a copy of #{appname} from #{ip}")
          return true 
        end
        Djinn.log_debug("ERROR: Unable to get the application from #{ip}:#{app_path}! scp failed.") 
        if tries > 0
          Djinn.log_debug("Trying again in 5 seconds") 
          tries = tries - 1
          Kernel.sleep(5)
        else
          Djinn.log_debug("Giving up on node #{ip} for the application")
          break
        end
      }
    }
    Djinn.log_debug("Unable to get the application from any node")
    return false 
  end

  def start_xmpp_for_app(app, app_language)
    # create xmpp account for the app
    # for app named baz, this translates to baz@login_ip

    login_ip = get_login.public_ip
    uac = UserAppClient.new(@userappserver_public_ip, @@secret)
    xmpp_user = "#{app}@#{login_ip}"
    xmpp_pass = HelperFunctions.encrypt_password(xmpp_user, @@secret)
    uac.commit_new_user(xmpp_user, xmpp_pass, "app")

    Djinn.log_debug("Created user [#{xmpp_user}] with password [#{@@secret}] and hashed password [#{xmpp_pass}]")

    if Ejabberd.does_app_need_receive?(app, app_language)
      start_cmd = "#{PYTHON27} #{APPSCALE_HOME}/XMPPReceiver/xmpp_receiver.py #{app} #{login_ip} #{@@secret}"
      stop_cmd = "ps ax | grep '#{start_cmd}' | grep -v grep | awk '{print $1}' | xargs -d '\n' kill -9"
      GodInterface.start(app, start_cmd, stop_cmd, 9999)
      Djinn.log_debug("App #{app} does need xmpp receive functionality")
    else
      Djinn.log_debug("App #{app} does not need xmpp receive functionality")
    end
  end

  # Stop the xmpp receiver for an applicaiton.
  # 
  # Args:
  #   app: The application ID.
  def stop_xmpp_for_app(app)
    Djinn.log_debug("Shutting down xmpp receiver for app: #{app}")
    stop_cmd = "ps ax | grep 'xmpp_receiver.py #{app}' | grep -v grep | awk '{print $1}' | xargs -d '\n' kill -9"
    Djinn.log_run(stop_cmd)
    Djinn.log_debug("Done shutting down xmpp receiver for app: #{app}") 
  end

  def self.neptune_parse_creds(storage, job_data)
    creds = {}

    if storage == "s3"
      ['EC2_ACCESS_KEY', 'EC2_SECRET_KEY', 'S3_URL'].each { |item|
        creds[item] = job_data["@#{item}"]
      }
    end

    return creds
  end

  def start_open
    return
  end

  def stop_open
    return
  end
end<|MERGE_RESOLUTION|>--- conflicted
+++ resolved
@@ -2951,14 +2951,11 @@
       LoadBalancer.proxy_port)
     Nginx.create_app_load_balancer_config(my_public, my_private, 
       LoadBalancer.proxy_port)
-<<<<<<< HEAD
     Djinn.log_debug("Calling LoadBalancer.start")
     LoadBalancer.start(login_ip, uaserver_ip, my_public, my_private, @@secret)
+    Djinn.log_debug("Starting HAproxy")
+    HAProxy.start
     Djinn.log_debug("Restarting Nginx")
-=======
-    LoadBalancer.start
-    HAProxy.start
->>>>>>> 6a09dc5f
     Nginx.restart
     Djinn.log_debug("Restarting collectd")
     Collectd.restart
