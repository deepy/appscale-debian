--- conflicted
+++ resolved
@@ -10,14 +10,6 @@
 import os.path
 import random
 import time
-<<<<<<< HEAD
-"""
-strings must be in unicode to reverse the string
-strings are returned in unicode and may not able 
-able to be converted to a regular string
-"""
-def reverseLex(ustring):
-=======
 
 def read_file(file_name):
   """ Opens and reads a file. Helpful for mocking out builtin
@@ -40,7 +32,6 @@
   Args: 
     ustring: String to reverse
   """
->>>>>>> c80a8b46
   newstr = ""
   for ii in ustring:
     ordinance = ord(ii)
@@ -100,26 +91,6 @@
   return ret[0:length]
 
 def lineno():
-<<<<<<< HEAD
-    """Returns the current line number in our program."""
-    return inspect.currentframe().f_back.f_lineno
-
-class Timer():
-  def __init__(self):
-    self.init = time.time()
-    self.start = time.time()
-
-  def done(self):
-    self.end = time.time()
-    self.interval = self.end - self.start
-    self.start = time.time()
-    return self.interval
-
-  def total(self):
-    self.end = time.time()
-    self.interval = self.end - self.init
-    return self.interval
-=======
   """ Returns the current line number in our program.
 
   Returns:
@@ -127,4 +98,3 @@
   """
   return inspect.currentframe().f_back.f_lineno
 
->>>>>>> c80a8b46
